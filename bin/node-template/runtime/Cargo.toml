--- conflicted
+++ resolved
@@ -11,13 +11,8 @@
 targets = ["x86_64-unknown-linux-gnu"]
 
 [dependencies]
-<<<<<<< HEAD
-codec = { package = "parity-scale-codec", version = "1.3.4", default-features = false, features = ["derive"] }
+codec = { package = "parity-scale-codec", version = "1.3.6", default-features = false, features = ["derive"] }
 scale-info = { git = "https://github.com/paritytech/scale-info", package = "scale-info", default-features = false, features = ["derive"] }
-=======
-codec = { package = "parity-scale-codec", version = "1.3.6", default-features = false, features = ["derive"] }
->>>>>>> 48686305
-
 pallet-aura = { version = "2.0.0", default-features = false, path = "../../../frame/aura" }
 pallet-balances = { version = "2.0.0", default-features = false, path = "../../../frame/balances" }
 frame-support = { version = "2.0.0", default-features = false, path = "../../../frame/support" }
