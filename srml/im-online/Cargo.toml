[package]
name = "srml-im-online"
version = "0.1.0"
authors = ["Parity Technologies <admin@parity.io>"]
edition = "2018"

[dependencies]
codec = { package = "parity-scale-codec", version = "1.0.0", default-features = false, features = ["derive"] }
<<<<<<< HEAD
substrate-primitives = { path = "../../core/primitives", default-features = false }
=======
sr-primitives = { path = "../../core/sr-primitives", default-features = false }
primitives = { package = "substrate-primitives",  path = "../../core/primitives", default-features = false }
app-crypto = { package = "substrate-application-crypto", path = "../../core/application-crypto", default-features = false }
rstd = { package = "sr-std", path = "../../core/sr-std", default-features = false }
>>>>>>> 4499cb69
serde = { version = "1.0", optional = true }
session = { package = "srml-session", path = "../session", default-features = false }
sr-io = { path = "../../core/sr-io", default-features = false }
sr-primitives = { path = "../../core/sr-primitives", default-features = false }
sr-std = { path = "../../core/sr-std", default-features = false }
srml-support = { path = "../support", default-features = false }
system = { package = "srml-system", path = "../system", default-features = false }

[features]
default = ["std", "session/historical"]
std = [
	"codec/std",
	"serde",
	"session/std",
	"sr-io/std",
	"sr-primitives/std",
	"sr-std/std",
	"srml-support/std",
	"substrate-primitives/std",
	"system/std",
	"app-crypto/std",
]<|MERGE_RESOLUTION|>--- conflicted
+++ resolved
@@ -5,34 +5,28 @@
 edition = "2018"
 
 [dependencies]
+app-crypto = { package = "substrate-application-crypto", path = "../../core/application-crypto", default-features = false }
 codec = { package = "parity-scale-codec", version = "1.0.0", default-features = false, features = ["derive"] }
-<<<<<<< HEAD
-substrate-primitives = { path = "../../core/primitives", default-features = false }
-=======
-sr-primitives = { path = "../../core/sr-primitives", default-features = false }
-primitives = { package = "substrate-primitives",  path = "../../core/primitives", default-features = false }
-app-crypto = { package = "substrate-application-crypto", path = "../../core/application-crypto", default-features = false }
+primitives = { package="substrate-primitives", path = "../../core/primitives", default-features = false }
 rstd = { package = "sr-std", path = "../../core/sr-std", default-features = false }
->>>>>>> 4499cb69
 serde = { version = "1.0", optional = true }
 session = { package = "srml-session", path = "../session", default-features = false }
 sr-io = { path = "../../core/sr-io", default-features = false }
 sr-primitives = { path = "../../core/sr-primitives", default-features = false }
-sr-std = { path = "../../core/sr-std", default-features = false }
 srml-support = { path = "../support", default-features = false }
 system = { package = "srml-system", path = "../system", default-features = false }
 
 [features]
 default = ["std", "session/historical"]
 std = [
+	"app-crypto/std",
 	"codec/std",
+	"primitives/std",
+	"rstd/std",
 	"serde",
 	"session/std",
 	"sr-io/std",
 	"sr-primitives/std",
-	"sr-std/std",
 	"srml-support/std",
-	"substrate-primitives/std",
 	"system/std",
-	"app-crypto/std",
 ]