--- conflicted
+++ resolved
@@ -82,11 +82,7 @@
 use sp_consensus::import_queue::{
 	BoxJustificationImport, BoxFinalityProofImport,
 };
-<<<<<<< HEAD
-use sp_core::{crypto::Public, traits::SyncCryptoStore};
-=======
 use sp_core::crypto::Public;
->>>>>>> a845ff33
 use sp_application_crypto::AppKey;
 use sp_keystore::{SyncCryptoStorePtr, SyncCryptoStore};
 use sp_runtime::{
@@ -332,11 +328,7 @@
 /// Parameters for BABE.
 pub struct BabeParams<B: BlockT, C, E, I, SO, SC, CAW> {
 	/// The keystore that manages the keys of the node.
-<<<<<<< HEAD
-	pub keystore: Arc<SyncCryptoStore>,
-=======
 	pub keystore: SyncCryptoStorePtr,
->>>>>>> a845ff33
 
 	/// The client to use
 	pub client: Arc<C>,
@@ -476,11 +468,7 @@
 	env: E,
 	sync_oracle: SO,
 	force_authoring: bool,
-<<<<<<< HEAD
-	keystore: Arc<SyncCryptoStore>,
-=======
 	keystore: SyncCryptoStorePtr,
->>>>>>> a845ff33
 	epoch_changes: SharedEpochChanges<B, Epoch>,
 	slot_notification_sinks: SlotNotificationSinks<B>,
 	config: Config,
@@ -609,17 +597,6 @@
 			// add it to a digest item.
 			let public_type_pair = public.clone().into();
 			let public = public.to_raw_vec();
-<<<<<<< HEAD
-			let signature = keystore
-				.sign_with(
-					<AuthorityId as AppKey>::ID,
-					&public_type_pair,
-					header_hash.as_ref()
-				)
-				.map_err(|e| sp_consensus::Error::CannotSign(
-					public.clone(), e.to_string(),
-				))?;
-=======
 			let signature = SyncCryptoStore::sign_with(
 				&*keystore,
 				<AuthorityId as AppKey>::ID,
@@ -629,7 +606,6 @@
 			.map_err(|e| sp_consensus::Error::CannotSign(
 				public.clone(), e.to_string(),
 			))?;
->>>>>>> a845ff33
 			let signature: AuthoritySignature = signature.clone().try_into()
 				.map_err(|_| sp_consensus::Error::InvalidSignature(
 					signature, public
@@ -1516,11 +1492,7 @@
 		slot_number: u64,
 		parent: &B::Header,
 		client: &C,
-<<<<<<< HEAD
-		keystore: Arc<SyncCryptoStore>,
-=======
 		keystore: SyncCryptoStorePtr,
->>>>>>> a845ff33
 		link: &BabeLink<B>,
 	) -> Option<PreDigest> where
 		B: BlockT,
@@ -1542,11 +1514,7 @@
 		authorship::claim_slot(
 			slot_number,
 			&epoch,
-<<<<<<< HEAD
-			keystore.into(),
-=======
 			&keystore,
->>>>>>> a845ff33
 		).map(|(digest, _)| digest)
 	}
 }