--- conflicted
+++ resolved
@@ -29,32 +29,14 @@
 use std::pin::Pin;
 use std::sync::Arc;
 
-<<<<<<< HEAD
-use futures::{FutureExt, Stream, StreamExt};
 use futures_timer::Delay;
-=======
 use futures::channel::{mpsc, oneshot};
 use futures::Stream;
->>>>>>> 964a3a76
 
 use sc_client_api::blockchain::HeaderBackend;
-<<<<<<< HEAD
-use sc_network::{
-	config::MultiaddrWithPeerId,
-	DhtEvent,
-	ExHashT,
-	Multiaddr,
-	NetworkStateInfo,
-	PeerId,
-};
-use sp_authority_discovery::{AuthorityDiscoveryApi, AuthorityId, AuthoritySignature, AuthorityPair};
-use sp_core::{crypto::{key_types, Pair}, traits::CryptoStorePtr};
-use sp_runtime::{traits::Block as BlockT, generic::BlockId};
-=======
 use sc_network::{config::MultiaddrWithPeerId, DhtEvent,	Multiaddr, PeerId};
 use sp_authority_discovery::{AuthorityDiscoveryApi, AuthorityId};
 use sp_runtime::traits::Block as BlockT;
->>>>>>> 964a3a76
 use sp_api::ProvideRuntimeApi;
 
 mod error;
@@ -63,513 +45,20 @@
 mod tests;
 mod worker;
 
-<<<<<<< HEAD
-mod error;
-mod addr_cache;
-/// Dht payload schemas generated from Protobuf definitions via Prost crate in build.rs.
-mod schema {
-	include!(concat!(env!("OUT_DIR"), "/authority_discovery.rs"));
-}
-
-type Interval = Box<dyn Stream<Item = ()> + Unpin + Send + Sync>;
-
-const LOG_TARGET: &'static str = "sub-authority-discovery";
-
-/// Upper bound estimation on how long one should wait before accessing the Kademlia DHT.
-const LIBP2P_KADEMLIA_BOOTSTRAP_TIME: Duration = Duration::from_secs(30);
-
-/// Name of the Substrate peerset priority group for authorities discovered through the authority
-/// discovery module.
-const AUTHORITIES_PRIORITY_GROUP_NAME: &'static str = "authorities";
-
-/// Role an authority discovery module can run as.
-pub enum Role {
-	/// Actual authority as well as a reference to its key store.
-	Authority(CryptoStorePtr),
-	/// Sentry node that guards an authority.
-	///
-	/// No reference to its key store needed, as sentry nodes don't have an identity to sign
-	/// addresses with in the first place.
-	Sentry,
-}
-
-/// An `AuthorityDiscovery` makes a given authority discoverable and discovers other authorities.
-pub struct AuthorityDiscovery<Client, Network, Block>
-where
-	Block: BlockT + 'static,
-	Network: NetworkProvider,
-	Client: ProvideRuntimeApi<Block> + Send + Sync + 'static + HeaderBackend<Block>,
-	<Client as ProvideRuntimeApi<Block>>::Api: AuthorityDiscoveryApi<Block>,
-{
-=======
 /// Create a new authority discovery [`Worker`] and [`Service`].
 pub fn new_worker_and_service<Client, Network, Block>(
->>>>>>> 964a3a76
 	client: Arc<Client>,
 	network: Arc<Network>,
 	sentry_nodes: Vec<MultiaddrWithPeerId>,
 	dht_event_rx: Pin<Box<dyn Stream<Item = DhtEvent> + Send>>,
 	role: Role,
-<<<<<<< HEAD
-
-	phantom: PhantomData<Block>,
-}
-
-impl<Client, Network, Block> AuthorityDiscovery<Client, Network, Block>
-=======
 	prometheus_registry: Option<prometheus_endpoint::Registry>,
 ) -> (Worker<Client, Network, Block>, Service)
->>>>>>> 964a3a76
 where
 	Block: BlockT + Unpin + 'static,
 	Network: NetworkProvider,
 	Client: ProvideRuntimeApi<Block> + Send + Sync + 'static + HeaderBackend<Block>,
 	<Client as ProvideRuntimeApi<Block>>::Api: AuthorityDiscoveryApi<Block, Error = sp_blockchain::Error>,
-<<<<<<< HEAD
-{
-	/// Return a new authority discovery.
-	///
-	/// Note: When specifying `sentry_nodes` this module will not advertise the public addresses of
-	/// the node itself but only the public addresses of its sentry nodes.
-	pub fn new(
-		client: Arc<Client>,
-		network: Arc<Network>,
-		sentry_nodes: Vec<MultiaddrWithPeerId>,
-		dht_event_rx: Pin<Box<dyn Stream<Item = DhtEvent> + Send>>,
-		role: Role,
-		prometheus_registry: Option<prometheus_endpoint::Registry>,
-	) -> Self {
-		// Kademlia's default time-to-live for Dht records is 36h, republishing records every 24h.
-		// Given that a node could restart at any point in time, one can not depend on the
-		// republishing process, thus publishing own external addresses should happen on an interval
-		// < 36h.
-		let publish_interval = interval_at(
-			Instant::now() + LIBP2P_KADEMLIA_BOOTSTRAP_TIME,
-			Duration::from_secs(12 * 60 * 60),
-		);
-
-		// External addresses of other authorities can change at any given point in time. The
-		// interval on which to query for external addresses of other authorities is a trade off
-		// between efficiency and performance.
-		let query_interval = interval_at(
-			Instant::now() + LIBP2P_KADEMLIA_BOOTSTRAP_TIME,
-			Duration::from_secs(10 * 60),
-		);
-
-		let sentry_nodes = if !sentry_nodes.is_empty() {
-			Some(sentry_nodes.into_iter().map(|ma| ma.concat()).collect::<Vec<_>>())
-		} else {
-			None
-		};
-
-		let addr_cache = AddrCache::new();
-
-		let metrics = match prometheus_registry {
-			Some(registry) => {
-				match Metrics::register(&registry) {
-					Ok(metrics) => Some(metrics),
-					Err(e) => {
-						error!(target: LOG_TARGET, "Failed to register metrics: {:?}", e);
-						None
-					},
-				}
-			},
-			None => None,
-		};
-
-		AuthorityDiscovery {
-			client,
-			network,
-			sentry_nodes,
-			dht_event_rx,
-			publish_interval,
-			query_interval,
-			addr_cache,
-			role,
-			metrics,
-			phantom: PhantomData,
-		}
-	}
-
-	/// Run authority discovery
-	pub async fn run(mut self) {
-		loop {
-			// Process incoming events.
-			if !self.handle_dht_events().await {
-				// `handle_dht_events` returns `Poll::Ready(())` when the Dht event stream terminated.
-				// Termination of the Dht event stream implies that the underlying network terminated,
-				// thus authority discovery should terminate as well.
-				return ();
-			}
-
-
-			// Publish own addresses.
-			self.publish_interval.next().await;
-
-			if let Err(e) = self.publish_ext_addresses().await {
-				error!(
-					target: LOG_TARGET,
-					"Failed to publish external addresses: {:?}", e,
-				);
-			}
-
-			// Request addresses of authorities.
-			self.query_interval.next().await;
-
-			if let Err(e) = self.request_addresses_of_others().await {
-				error!(
-					target: LOG_TARGET,
-					"Failed to request addresses of authorities: {:?}", e,
-				);
-			}
-		}
-	}
-
-	/// Publish either our own or if specified the public addresses of our sentry nodes.
-	async fn publish_ext_addresses(&mut self) -> Result<()> {
-		let keystore = match &self.role {
-			Role::Authority(key_store) => key_store,
-			// Only authority nodes can put addresses (their own or the ones of their sentry nodes)
-			// on the Dht. Sentry nodes don't have a known identity to authenticate such addresses,
-			// thus `publish_ext_addresses` becomes a no-op.
-			Role::Sentry => return Ok(()),
-		};
-
-		if let Some(metrics) = &self.metrics {
-			metrics.publish.inc()
-		}
-
-		let addresses: Vec<_> = match &self.sentry_nodes {
-			Some(addrs) => addrs.clone().into_iter()
-				.map(|a| a.to_vec())
-				.collect(),
-			None => self.network.external_addresses()
-				.into_iter()
-				.map(|a| a.with(multiaddr::Protocol::P2p(
-					self.network.local_peer_id().into(),
-				)))
-				.map(|a| a.to_vec())
-				.collect(),
-		};
-
-		if let Some(metrics) = &self.metrics {
-			metrics.amount_last_published.set(addresses.len() as u64);
-		}
-
-		let mut serialized_addresses = vec![];
-		schema::AuthorityAddresses { addresses }
-			.encode(&mut serialized_addresses)
-			.map_err(Error::EncodingProto)?;
-
-		let keys = AuthorityDiscovery::<Client, Network, Block>::get_own_public_keys_within_authority_set(
-			keystore.clone(),
-			self.client.as_ref(),
-		).await?.into_iter().map(Into::into).collect::<Vec<_>>();
-
-		let signatures = keystore.sign_with_all(
-			key_types::AUTHORITY_DISCOVERY,
-			keys.clone(),
-			serialized_addresses.as_slice(),
-		).await.map_err(|_| Error::Signing)?;
-
-		for (sign_result, key) in signatures.into_iter().zip(keys) {
-			let mut signed_addresses = vec![];
-
-			// sign_with_all returns Result<Signature, Error> signature
-			// is generated for a public key that is supported.
-			// Verify that all signatures exist for all provided keys.
-			let signature = sign_result.map_err(|_| Error::MissingSignature(key.clone()))?;
-			schema::SignedAuthorityAddresses {
-				addresses: serialized_addresses.clone(),
-				signature,
-			}
-			.encode(&mut signed_addresses)
-				.map_err(Error::EncodingProto)?;
-
-			self.network.put_value(
-				hash_authority_id(key.1.as_ref()),
-				signed_addresses,
-			);
-		}
-
-		Ok(())
-	}
-
-	async fn request_addresses_of_others(&mut self) -> Result<()> {
-		let id = BlockId::hash(self.client.info().best_hash);
-
-		let authorities = self
-			.client
-			.runtime_api()
-			.authorities(&id)
-			.map_err(Error::CallingRuntime)?;
-
-		let local_keys = match &self.role {
-			Role::Authority(key_store) => {
-				key_store.sr25519_public_keys(key_types::AUTHORITY_DISCOVERY).await
-						 .into_iter()
-						 .collect::<HashSet<_>>()
-			},
-			Role::Sentry => HashSet::new(),
-		};
-
-		for authority_id in authorities.iter() {
-			// Make sure we don't look up our own keys.
-			if !local_keys.contains(authority_id.as_ref()) {
-				if let Some(metrics) = &self.metrics {
-					metrics.request.inc();
-				}
-
-				self.network
-					.get_value(&hash_authority_id(authority_id.as_ref()));
-			}
-		}
-
-		Ok(())
-	}
-
-	/// Handle incoming Dht events.
-	///
-	/// Returns either:
-	///   - Poll::Pending when there are no more events to handle or
-	///   - Poll::Ready(()) when the dht event stream terminated.
-	async fn handle_dht_events(&mut self) -> bool {
-		loop {
-			match self.dht_event_rx.next().await {
-				Some(DhtEvent::ValueFound(v)) => {
-					if let Some(metrics) = &self.metrics {
-						metrics.dht_event_received.with_label_values(&["value_found"]).inc();
-					}
-
-					if log_enabled!(log::Level::Debug) {
-						let hashes = v.iter().map(|(hash, _value)| hash.clone());
-						debug!(
-							target: LOG_TARGET,
-							"Value for hash '{:?}' found on Dht.", hashes,
-						);
-					}
-
-					if let Err(e) = self.handle_dht_value_found_event(v) {
-						if let Some(metrics) = &self.metrics {
-							metrics.handle_value_found_event_failure.inc();
-						}
-
-						debug!(
-							target: LOG_TARGET,
-							"Failed to handle Dht value found event: {:?}", e,
-						);
-					}
-				}
-				Some(DhtEvent::ValueNotFound(hash)) => {
-					if let Some(metrics) = &self.metrics {
-						metrics.dht_event_received.with_label_values(&["value_not_found"]).inc();
-					}
-
-					debug!(
-						target: LOG_TARGET,
-						"Value for hash '{:?}' not found on Dht.", hash
-					)
-				},
-				Some(DhtEvent::ValuePut(hash)) => {
-					if let Some(metrics) = &self.metrics {
-						metrics.dht_event_received.with_label_values(&["value_put"]).inc();
-					}
-
-					debug!(
-						target: LOG_TARGET,
-						"Successfully put hash '{:?}' on Dht.", hash,
-					)
-				},
-				Some(DhtEvent::ValuePutFailed(hash)) => {
-					if let Some(metrics) = &self.metrics {
-						metrics.dht_event_received.with_label_values(&["value_put_failed"]).inc();
-					}
-
-					debug!(
-						target: LOG_TARGET,
-						"Failed to put hash '{:?}' on Dht.", hash
-					)
-				},
-				None => {
-					debug!(target: LOG_TARGET, "Dht event stream terminated.");
-					return false;
-				},
-			}
-		}
-	}
-
-	fn handle_dht_value_found_event(
-		&mut self,
-		values: Vec<(libp2p::kad::record::Key, Vec<u8>)>,
-	) -> Result<()> {
-		// Ensure `values` is not empty and all its keys equal.
-		let remote_key = values.iter().fold(Ok(None), |acc, (key, _)| {
-			match acc {
-				Ok(None) => Ok(Some(key.clone())),
-				Ok(Some(ref prev_key)) if prev_key != key => Err(
-					Error::ReceivingDhtValueFoundEventWithDifferentKeys
-				),
-				x @ Ok(_) => x,
-				Err(e) => Err(e),
-			}
-		})?.ok_or(Error::ReceivingDhtValueFoundEventWithNoRecords)?;
-
-		let authorities = {
-			let block_id = BlockId::hash(self.client.info().best_hash);
-			// From the Dht we only get the hashed authority id. In order to retrieve the actual
-			// authority id and to ensure it is actually an authority, we match the hash against the
-			// hash of the authority id of all other authorities.
-			let authorities = self.client.runtime_api().authorities(&block_id)?;
-			self.addr_cache.retain_ids(&authorities);
-			authorities
-				.into_iter()
-				.map(|id| (hash_authority_id(id.as_ref()), id))
-				.collect::<HashMap<_, _>>()
-		};
-
-		// Check if the event origins from an authority in the current authority set.
-		let authority_id: &AuthorityId = authorities
-			.get(&remote_key)
-			.ok_or(Error::MatchingHashedAuthorityIdWithAuthorityId)?;
-
-		let local_peer_id = self.network.local_peer_id();
-
-		let remote_addresses: Vec<Multiaddr> = values.into_iter()
-			.map(|(_k, v)| {
-				let schema::SignedAuthorityAddresses { signature, addresses } =
-					schema::SignedAuthorityAddresses::decode(v.as_slice())
-					.map_err(Error::DecodingProto)?;
-
-				let signature = AuthoritySignature::decode(&mut &signature[..])
-					.map_err(Error::EncodingDecodingScale)?;
-
-				if !AuthorityPair::verify(&signature, &addresses, authority_id) {
-					return Err(Error::VerifyingDhtPayload);
-				}
-
-				let addresses = schema::AuthorityAddresses::decode(addresses.as_slice())
-					.map(|a| a.addresses)
-					.map_err(Error::DecodingProto)?
-					.into_iter()
-					.map(|a| a.try_into())
-					.collect::<std::result::Result<_, _>>()
-					.map_err(Error::ParsingMultiaddress)?;
-
-				Ok(addresses)
-			})
-			.collect::<Result<Vec<Vec<Multiaddr>>>>()?
-			.into_iter()
-			.flatten()
-			// Ignore own addresses.
-			.filter(|addr| !addr.iter().any(|protocol| {
-				// Parse to PeerId first as Multihashes of old and new PeerId
-				// representation don't equal.
-				//
-				// See https://github.com/libp2p/rust-libp2p/issues/555 for
-				// details.
-				if let multiaddr::Protocol::P2p(hash) = protocol {
-					let peer_id = match PeerId::from_multihash(hash) {
-						Ok(peer_id) => peer_id,
-						Err(_) => return true, // Discard address.
-					};
-
-					return peer_id == local_peer_id;
-				}
-
-				false // Multiaddr does not contain a PeerId.
-			}))
-			.collect();
-
-		if !remote_addresses.is_empty() {
-			self.addr_cache.insert(authority_id.clone(), remote_addresses);
-			if let Some(metrics) = &self.metrics {
-				metrics.known_authorities_count.set(
-					self.addr_cache.num_ids().try_into().unwrap_or(std::u64::MAX)
-				);
-			}
-			self.update_peer_set_priority_group()?;
-		}
-
-		Ok(())
-	}
-
-	/// Retrieve our public keys within the current authority set.
-	//
-	// A node might have multiple authority discovery keys within its keystore, e.g. an old one and
-	// one for the upcoming session. In addition it could be participating in the current authority
-	// set with two keys. The function does not return all of the local authority discovery public
-	// keys, but only the ones intersecting with the current authority set.
-	async fn get_own_public_keys_within_authority_set(
-		key_store: CryptoStorePtr,
-		client: &Client,
-	) -> Result<HashSet<AuthorityId>> {
-		let local_pub_keys = key_store.sr25519_public_keys(key_types::AUTHORITY_DISCOVERY).await
-			.into_iter()
-			.collect::<HashSet<_>>();
-
-		let id = BlockId::hash(client.info().best_hash);
-		let current_authorities = client.runtime_api()
-			.authorities(&id)
-			.map_err(Error::CallingRuntime)?
-			.into_iter()
-			.map(std::convert::Into::into)
-			.collect::<HashSet<_>>();
-
-		let intersection = local_pub_keys.intersection(&current_authorities)
-			.cloned()
-			.map(std::convert::Into::into)
-			.collect();
-
-		Ok(intersection)
-	}
-
-	/// Update the peer set 'authority' priority group.
-	fn update_peer_set_priority_group(&self) -> Result<()> {
-		let addresses = self.addr_cache.get_subset();
-
-		if let Some(metrics) = &self.metrics {
-			metrics.priority_group_size.set(addresses.len().try_into().unwrap_or(std::u64::MAX));
-		}
-
-		debug!(
-			target: LOG_TARGET,
-			"Applying priority group {:?} to peerset.", addresses,
-		);
-		self.network
-			.set_priority_group(
-				AUTHORITIES_PRIORITY_GROUP_NAME.to_string(),
-				addresses.into_iter().collect(),
-			)
-			.map_err(Error::SettingPeersetPriorityGroup)?;
-
-		Ok(())
-	}
-}
-
-/// NetworkProvider provides AuthorityDiscovery with all necessary hooks into the underlying
-/// Substrate networking. Using this trait abstraction instead of NetworkService directly is
-/// necessary to unit test AuthorityDiscovery.
-pub trait NetworkProvider: NetworkStateInfo {
-	/// Modify a peerset priority group.
-	fn set_priority_group(
-		&self,
-		group_id: String,
-		peers: HashSet<libp2p::Multiaddr>,
-	) -> std::result::Result<(), String>;
-
-	/// Start putting a value in the Dht.
-	fn put_value(&self, key: libp2p::kad::record::Key, value: Vec<u8>);
-
-	/// Start getting a value from the Dht.
-	fn get_value(&self, key: &libp2p::kad::record::Key);
-}
-
-impl<B, H> NetworkProvider for sc_network::NetworkService<B, H>
-where
-	B: BlockT + 'static,
-	H: ExHashT,
-=======
->>>>>>> 964a3a76
 {
 	let (to_worker, from_service) = mpsc::channel(0);
 
