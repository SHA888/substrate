--- conflicted
+++ resolved
@@ -452,11 +452,7 @@
 pub type DispatchResultWithInfo<T> = sp_std::result::Result<T, DispatchErrorWithPostInfo<T>>;
 
 /// Reason why a dispatch call failed.
-<<<<<<< HEAD
-#[derive(Eq, Clone, Copy, Encode, Decode, RuntimeDebug, scale_info::TypeInfo)]
-=======
-#[derive(Eq, Clone, Copy, Encode, Decode, Debug)]
->>>>>>> 7eb671fa
+#[derive(Eq, Clone, Copy, Encode, Decode, Debug, scale_info::TypeInfo)]
 #[cfg_attr(feature = "std", derive(Serialize, Deserialize))]
 pub enum DispatchError {
 	/// Some error occurred.
@@ -541,11 +537,7 @@
 }
 
 /// Description of what went wrong when trying to complete an operation on a token.
-<<<<<<< HEAD
-#[derive(Eq, PartialEq, Clone, Copy, Encode, Decode, RuntimeDebug, scale_info::TypeInfo)]
-=======
-#[derive(Eq, PartialEq, Clone, Copy, Encode, Decode, Debug)]
->>>>>>> 7eb671fa
+#[derive(Eq, PartialEq, Clone, Copy, Encode, Decode, Debug, scale_info::TypeInfo)]
 #[cfg_attr(feature = "std", derive(Serialize, Deserialize))]
 pub enum TokenError {
 	/// Funds are unavailable.
