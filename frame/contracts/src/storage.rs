--- conflicted
+++ resolved
@@ -145,16 +145,7 @@
 	}
 }
 
-<<<<<<< HEAD
-/// An error that means that the account requested either doesn't exist or represents a tombstone
-/// account.
-#[cfg_attr(test, derive(PartialEq, Eq, Debug))]
-pub struct ContractAbsentError;
-
 #[derive(Encode, Decode, scale_info::TypeInfo)]
-=======
-#[derive(Encode, Decode)]
->>>>>>> efd262f1
 pub struct DeletedContract {
 	pair_count: u32,
 	trie_id: TrieId,
