--- conflicted
+++ resolved
@@ -14,15 +14,11 @@
 
 [dependencies]
 bitflags = "1.0"
-<<<<<<< HEAD
-codec = { package = "parity-scale-codec", version = "2.0.0", default-features = false, features = ["derive"] }
+codec = { package = "parity-scale-codec", version = "2", default-features = false, features = ["derive"] }
 scale-info = { git = "https://github.com/paritytech/scale-info", branch = "aj-substrate", default-features = false, features = ["derive"] }
-=======
-codec = { package = "parity-scale-codec", version = "2", default-features = false, features = ["derive"] }
 serde = { version = "1", features = ["derive"], optional = true }
 
 # Substrate Dependencies (This crate should not rely on frame)
->>>>>>> 20b1a0e3
 sp-core = { version = "3.0.0", path = "../../../primitives/core", default-features = false }
 sp-std = { version = "3.0.0", default-features = false, path = "../../../primitives/std" }
 sp-runtime = { version = "3.0.0", default-features = false, path = "../../../primitives/runtime" }
