[package]
name = "frame-support"
version = "3.0.0"
authors = ["Parity Technologies <admin@parity.io>"]
edition = "2018"
license = "Apache-2.0"
homepage = "https://substrate.dev"
repository = "https://github.com/paritytech/substrate/"
description = "Support code for the runtime."
readme = "README.md"

[package.metadata.docs.rs]
targets = ["x86_64-unknown-linux-gnu"]

[dependencies]
log = "0.4"
serde = { version = "1.0.101", optional = true, features = ["derive"] }
codec = { package = "parity-scale-codec", version = "2.0.0", default-features = false, features = ["derive"] }
<<<<<<< HEAD
frame-metadata = { version = "12.0.0", default-features = false, path = "../metadata" }
frame-metadata2 = { package = "frame-metadata", git = "https://github.com/paritytech/frame-metadata", branch = "aj-scale-info-decode-feature", default-features = false, features = ["v13"] }
scale-info = { version = "0.6.0", default-features = false, features = ["derive"] }
sp-std = { version = "2.0.0", default-features = false, path = "../../primitives/std" }
sp-io = { version = "2.0.0", default-features = false, path = "../../primitives/io" }
sp-runtime = { version = "2.0.0", default-features = false, path = "../../primitives/runtime" }
sp-tracing = { version = "2.0.0", default-features = false, path = "../../primitives/tracing" }
sp-core = { version = "2.0.0", default-features = false, path = "../../primitives/core" }
sp-arithmetic = { version = "2.0.0", default-features = false, path = "../../primitives/arithmetic" }
sp-inherents = { version = "2.0.0", default-features = false, path = "../../primitives/inherents" }
sp-staking = { version = "2.0.0", default-features = false, path = "../../primitives/staking" }
frame-support-procedural = { version = "2.0.1", default-features = false, path = "./procedural" }
paste = "0.1.6"
=======
frame-metadata = { version = "13.0.0", default-features = false, path = "../metadata" }
sp-std = { version = "3.0.0", default-features = false, path = "../../primitives/std" }
sp-io = { version = "3.0.0", default-features = false, path = "../../primitives/io" }
sp-runtime = { version = "3.0.0", default-features = false, path = "../../primitives/runtime" }
sp-tracing = { version = "3.0.0", default-features = false, path = "../../primitives/tracing" }
sp-core = { version = "3.0.0", default-features = false, path = "../../primitives/core" }
sp-arithmetic = { version = "3.0.0", default-features = false, path = "../../primitives/arithmetic" }
sp-inherents = { version = "3.0.0", default-features = false, path = "../../primitives/inherents" }
sp-staking = { version = "3.0.0", default-features = false, path = "../../primitives/staking" }
frame-support-procedural = { version = "3.0.0", default-features = false, path = "./procedural" }
paste = "1.0"
>>>>>>> 743accbe
once_cell = { version = "1", default-features = false, optional = true }
sp-state-machine = { version = "0.9.0", optional = true, path = "../../primitives/state-machine" }
bitflags = "1.2"
impl-trait-for-tuples = "0.2.1"
smallvec = "1.4.1"

[dev-dependencies]
pretty_assertions = "0.6.1"
frame-system = { version = "3.0.0", path = "../system" }
parity-util-mem = { version = "0.9.0", default-features = false, features = ["primitive-types"] }
substrate-test-runtime-client = { version = "2.0.0", path = "../../test-utils/runtime/client" }
sp-api = { version = "3.0.0", default-features = false, path = "../../primitives/api" }

[features]
default = ["std"]
std = [
	"once_cell",
	"serde",
	"scale-info/std",
	"sp-io/std",
	"codec/std",
	"sp-std/std",
	"sp-runtime/std",
	"sp-tracing/std",
	"sp-arithmetic/std",
	"frame-metadata/std",
	"sp-inherents/std",
	"sp-staking/std",
	"sp-state-machine",
	"frame-support-procedural/std",
]
nightly = []
strict = []
runtime-benchmarks = []<|MERGE_RESOLUTION|>--- conflicted
+++ resolved
@@ -16,22 +16,9 @@
 log = "0.4"
 serde = { version = "1.0.101", optional = true, features = ["derive"] }
 codec = { package = "parity-scale-codec", version = "2.0.0", default-features = false, features = ["derive"] }
-<<<<<<< HEAD
-frame-metadata = { version = "12.0.0", default-features = false, path = "../metadata" }
+scale-info = { version = "0.6.0", default-features = false, features = ["derive"] }
+frame-metadata = { version = "13.0.0", default-features = false, path = "../metadata" }
 frame-metadata2 = { package = "frame-metadata", git = "https://github.com/paritytech/frame-metadata", branch = "aj-scale-info-decode-feature", default-features = false, features = ["v13"] }
-scale-info = { version = "0.6.0", default-features = false, features = ["derive"] }
-sp-std = { version = "2.0.0", default-features = false, path = "../../primitives/std" }
-sp-io = { version = "2.0.0", default-features = false, path = "../../primitives/io" }
-sp-runtime = { version = "2.0.0", default-features = false, path = "../../primitives/runtime" }
-sp-tracing = { version = "2.0.0", default-features = false, path = "../../primitives/tracing" }
-sp-core = { version = "2.0.0", default-features = false, path = "../../primitives/core" }
-sp-arithmetic = { version = "2.0.0", default-features = false, path = "../../primitives/arithmetic" }
-sp-inherents = { version = "2.0.0", default-features = false, path = "../../primitives/inherents" }
-sp-staking = { version = "2.0.0", default-features = false, path = "../../primitives/staking" }
-frame-support-procedural = { version = "2.0.1", default-features = false, path = "./procedural" }
-paste = "0.1.6"
-=======
-frame-metadata = { version = "13.0.0", default-features = false, path = "../metadata" }
 sp-std = { version = "3.0.0", default-features = false, path = "../../primitives/std" }
 sp-io = { version = "3.0.0", default-features = false, path = "../../primitives/io" }
 sp-runtime = { version = "3.0.0", default-features = false, path = "../../primitives/runtime" }
@@ -42,7 +29,6 @@
 sp-staking = { version = "3.0.0", default-features = false, path = "../../primitives/staking" }
 frame-support-procedural = { version = "3.0.0", default-features = false, path = "./procedural" }
 paste = "1.0"
->>>>>>> 743accbe
 once_cell = { version = "1", default-features = false, optional = true }
 sp-state-machine = { version = "0.9.0", optional = true, path = "../../primitives/state-machine" }
 bitflags = "1.2"
