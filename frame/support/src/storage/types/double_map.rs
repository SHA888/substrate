// This file is part of Substrate.

// Copyright (C) 2017-2021 Parity Technologies (UK) Ltd.
// SPDX-License-Identifier: Apache-2.0

// Licensed under the Apache License, Version 2.0 (the "License");
// you may not use this file except in compliance with the License.
// You may obtain a copy of the License at
//
// 	http://www.apache.org/licenses/LICENSE-2.0
//
// Unless required by applicable law or agreed to in writing, software
// distributed under the License is distributed on an "AS IS" BASIS,
// WITHOUT WARRANTIES OR CONDITIONS OF ANY KIND, either express or implied.
// See the License for the specific language governing permissions and
// limitations under the License.

//! Storage map type. Implements StorageDoubleMap, StorageIterableDoubleMap,
//! StoragePrefixedDoubleMap traits and their methods directly.

use codec::{Decode, Encode, EncodeLike, FullCodec};
use crate::{
	metadata::{StorageEntryModifier, StorageEntryType},
	storage::{
		StorageAppend, StorageDecodeLength, StoragePrefixedMap,
		bounded_vec::BoundedVec,
		types::{OptionQuery, StorageEntryMetadata, QueryKindTrait},
	},
	traits::{GetDefault, StorageInstance, Get, MaxEncodedLen, StorageInfo},
};
<<<<<<< HEAD
use sp_std::vec::Vec;
=======
use frame_metadata::{DefaultByteGetter, StorageEntryModifier};
use sp_arithmetic::traits::SaturatedConversion;
use sp_std::prelude::*;
>>>>>>> dcd84639

/// A type that allow to store values for `(key1, key2)` couple. Similar to `StorageMap` but allow
/// to iterate and remove value associated to first key.
///
/// Each value is stored at:
/// ```nocompile
/// Twox128(Prefix::pallet_prefix())
///		++ Twox128(Prefix::STORAGE_PREFIX)
///		++ Hasher1(encode(key1))
///		++ Hasher2(encode(key2))
/// ```
///
/// # Warning
///
/// If the key1s (or key2s) are not trusted (e.g. can be set by a user), a cryptographic `hasher`
/// such as `blake2_128_concat` must be used for Hasher1 (resp. Hasher2). Otherwise, other values
/// in storage can be compromised.
pub struct StorageDoubleMap<
	Prefix,
	Hasher1,
	Key1,
	Hasher2,
	Key2,
	Value,
	QueryKind=OptionQuery,
	OnEmpty=GetDefault,
	MaxValues=GetDefault,
>(
	core::marker::PhantomData<
		(Prefix, Hasher1, Key1, Hasher2, Key2, Value, QueryKind, OnEmpty, MaxValues)
	>
);

impl<Prefix, Hasher1, Key1, Hasher2, Key2, Value, QueryKind, OnEmpty, MaxValues>
	crate::storage::generator::StorageDoubleMap<Key1, Key2, Value> for
	StorageDoubleMap<Prefix, Hasher1, Key1, Hasher2, Key2, Value, QueryKind, OnEmpty, MaxValues>
where
	Prefix: StorageInstance,
	Hasher1: crate::hash::StorageHasher,
	Hasher2: crate::hash::StorageHasher,
	Key1: FullCodec,
	Key2: FullCodec,
	Value: FullCodec,
	QueryKind: QueryKindTrait<Value, OnEmpty>,
	OnEmpty: Get<QueryKind::Query> + 'static,
	MaxValues: Get<Option<u32>>,
{
	type Query = QueryKind::Query;
	type Hasher1 = Hasher1;
	type Hasher2 = Hasher2;
	fn module_prefix() -> &'static [u8] {
		Prefix::pallet_prefix().as_bytes()
	}
	fn storage_prefix() -> &'static [u8] {
		Prefix::STORAGE_PREFIX.as_bytes()
	}
	fn from_optional_value_to_query(v: Option<Value>) -> Self::Query {
		QueryKind::from_optional_value_to_query(v)
	}
	fn from_query_to_optional_value(v: Self::Query) -> Option<Value> {
		QueryKind::from_query_to_optional_value(v)
	}
}

impl<Prefix, Hasher1, Key1, Hasher2, Key2, Value, QueryKind, OnEmpty, MaxValues>
	StoragePrefixedMap<Value> for
	StorageDoubleMap<Prefix, Hasher1, Key1, Hasher2, Key2, Value, QueryKind, OnEmpty, MaxValues>
where
	Prefix: StorageInstance,
	Hasher1: crate::hash::StorageHasher,
	Hasher2: crate::hash::StorageHasher,
	Key1: FullCodec,
	Key2: FullCodec,
	Value: FullCodec,
	QueryKind: QueryKindTrait<Value, OnEmpty>,
	OnEmpty: Get<QueryKind::Query> + 'static,
	MaxValues: Get<Option<u32>>,
{
	fn module_prefix() -> &'static [u8] {
		<Self as crate::storage::generator::StorageDoubleMap<Key1, Key2, Value>>::module_prefix()
	}
	fn storage_prefix() -> &'static [u8] {
		<Self as crate::storage::generator::StorageDoubleMap<Key1, Key2, Value>>::storage_prefix()
	}
}

impl<Prefix, Hasher1, Key1, Hasher2, Key2, QueryKind, OnEmpty, MaxValues, VecValue, VecBound>
	StorageDoubleMap<
		Prefix,
		Hasher1,
		Key1,
		Hasher2,
		Key2,
		BoundedVec<VecValue, VecBound>,
		QueryKind,
		OnEmpty,
		MaxValues,
	> where
	Prefix: StorageInstance,
	Hasher1: crate::hash::StorageHasher,
	Hasher2: crate::hash::StorageHasher,
	Key1: FullCodec,
	Key2: FullCodec,
	QueryKind: QueryKindTrait<BoundedVec<VecValue, VecBound>, OnEmpty>,
	OnEmpty: Get<QueryKind::Query> + 'static,
	MaxValues: Get<Option<u32>>,
	VecValue: FullCodec,
	VecBound: Get<u32>,
{
	/// Try and append the given item to the double map in the storage.
	///
	/// Is only available if `Value` of the map is [`BoundedVec`].
	pub fn try_append<EncodeLikeItem, EncodeLikeKey1, EncodeLikeKey2>(
		key1: EncodeLikeKey1,
		key2: EncodeLikeKey2,
		item: EncodeLikeItem,
	) -> Result<(), ()>
	where
		EncodeLikeKey1: EncodeLike<Key1> + Clone,
		EncodeLikeKey2: EncodeLike<Key2> + Clone,
		EncodeLikeItem: EncodeLike<VecValue>,
	{
		<
			Self
			as
			crate::storage::bounded_vec::TryAppendDoubleMap<Key1, Key2, VecValue, VecBound>
		>::try_append(
			key1, key2, item,
		)
	}
}

impl<Prefix, Hasher1, Key1, Hasher2, Key2, Value, QueryKind, OnEmpty, MaxValues>
	StorageDoubleMap<Prefix, Hasher1, Key1, Hasher2, Key2, Value, QueryKind, OnEmpty, MaxValues>
where
	Prefix: StorageInstance,
	Hasher1: crate::hash::StorageHasher,
	Hasher2: crate::hash::StorageHasher,
	Key1: FullCodec,
	Key2: FullCodec,
	Value: FullCodec,
	QueryKind: QueryKindTrait<Value, OnEmpty>,
	OnEmpty: Get<QueryKind::Query> + 'static,
	MaxValues: Get<Option<u32>>,
{
	/// Get the storage key used to fetch a value corresponding to a specific key.
	pub fn hashed_key_for<KArg1, KArg2>(k1: KArg1, k2: KArg2) -> Vec<u8>
	where
		KArg1: EncodeLike<Key1>,
		KArg2: EncodeLike<Key2>,
	{
		<Self as crate::storage::StorageDoubleMap<Key1, Key2, Value>>::hashed_key_for(k1, k2)
	}

	/// Does the value (explicitly) exist in storage?
	pub fn contains_key<KArg1, KArg2>(k1: KArg1, k2: KArg2) -> bool
	where
		KArg1: EncodeLike<Key1>,
		KArg2: EncodeLike<Key2>,
	{
		<Self as crate::storage::StorageDoubleMap<Key1, Key2, Value>>::contains_key(k1, k2)
	}

	/// Load the value associated with the given key from the double map.
	pub fn get<KArg1, KArg2>(k1: KArg1, k2: KArg2) -> QueryKind::Query
	where
		KArg1: EncodeLike<Key1>,
		KArg2: EncodeLike<Key2>,
	{
		<Self as crate::storage::StorageDoubleMap<Key1, Key2, Value>>::get(k1, k2)
	}

	/// Try to get the value for the given key from the double map.
	///
	/// Returns `Ok` if it exists, `Err` if not.
	pub fn try_get<KArg1, KArg2>(k1: KArg1, k2: KArg2) -> Result<Value, ()>
	where
		KArg1: EncodeLike<Key1>,
		KArg2: EncodeLike<Key2> {
		<Self as crate::storage::StorageDoubleMap<Key1, Key2, Value>>::try_get(k1, k2)
	}

	/// Take a value from storage, removing it afterwards.
	pub fn take<KArg1, KArg2>(k1: KArg1, k2: KArg2) -> QueryKind::Query
	where
		KArg1: EncodeLike<Key1>,
		KArg2: EncodeLike<Key2>,
	{
		<Self as crate::storage::StorageDoubleMap<Key1, Key2, Value>>::take(k1, k2)
	}

	/// Swap the values of two key-pairs.
	pub fn swap<XKArg1, XKArg2, YKArg1, YKArg2>(x_k1: XKArg1, x_k2: XKArg2, y_k1: YKArg1, y_k2: YKArg2)
	where
		XKArg1: EncodeLike<Key1>,
		XKArg2: EncodeLike<Key2>,
		YKArg1: EncodeLike<Key1>,
		YKArg2: EncodeLike<Key2>,
	{
		<Self as crate::storage::StorageDoubleMap<Key1, Key2, Value>>::swap(x_k1, x_k2, y_k1, y_k2)
	}

	/// Store a value to be associated with the given keys from the double map.
	pub fn insert<KArg1, KArg2, VArg>(k1: KArg1, k2: KArg2, val: VArg)
	where
		KArg1: EncodeLike<Key1>,
		KArg2: EncodeLike<Key2>,
		VArg: EncodeLike<Value>,
	{
		<Self as crate::storage::StorageDoubleMap<Key1, Key2, Value>>::insert(k1, k2, val)
	}

	/// Remove the value under the given keys.
	pub fn remove<KArg1, KArg2>(k1: KArg1, k2: KArg2)
	where
		KArg1: EncodeLike<Key1>,
		KArg2: EncodeLike<Key2>,
	{
		<Self as crate::storage::StorageDoubleMap<Key1, Key2, Value>>::remove(k1, k2)
	}

	/// Remove all values under the first key.
	pub fn remove_prefix<KArg1>(k1: KArg1) where KArg1: ?Sized + EncodeLike<Key1> {
		<Self as crate::storage::StorageDoubleMap<Key1, Key2, Value>>::remove_prefix(k1)
	}

	/// Iterate over values that share the first key.
	pub fn iter_prefix_values<KArg1>(k1: KArg1) -> crate::storage::PrefixIterator<Value>
	where KArg1: ?Sized + EncodeLike<Key1>
	{
		<Self as crate::storage::StorageDoubleMap<Key1, Key2, Value>>::iter_prefix_values(k1)
	}

	/// Mutate the value under the given keys.
	pub fn mutate<KArg1, KArg2, R, F>(k1: KArg1, k2: KArg2, f: F) -> R
	where
		KArg1: EncodeLike<Key1>,
		KArg2: EncodeLike<Key2>,
		F: FnOnce(&mut QueryKind::Query) -> R,
	{
		<Self as crate::storage::StorageDoubleMap<Key1, Key2, Value>>::mutate(k1, k2, f)
	}

	/// Mutate the value under the given keys when the closure returns `Ok`.
	pub fn try_mutate<KArg1, KArg2, R, E, F>(k1: KArg1, k2: KArg2, f: F) -> Result<R, E>
	where
		KArg1: EncodeLike<Key1>,
		KArg2: EncodeLike<Key2>,
		F: FnOnce(&mut QueryKind::Query) -> Result<R, E>,
	{
		<Self as crate::storage::StorageDoubleMap<Key1, Key2, Value>>::try_mutate(k1, k2, f)
	}

	/// Mutate the value under the given keys. Deletes the item if mutated to a `None`.
	pub fn mutate_exists<KArg1, KArg2, R, F>(k1: KArg1, k2: KArg2, f: F) -> R
	where
		KArg1: EncodeLike<Key1>,
		KArg2: EncodeLike<Key2>,
		F: FnOnce(&mut Option<Value>) -> R,
	{
		<Self as crate::storage::StorageDoubleMap<Key1, Key2, Value>>::mutate_exists(k1, k2, f)
	}

	/// Mutate the item, only if an `Ok` value is returned. Deletes the item if mutated to a `None`.
	pub fn try_mutate_exists<KArg1, KArg2, R, E, F>(k1: KArg1, k2: KArg2, f: F) -> Result<R, E>
	where
		KArg1: EncodeLike<Key1>,
		KArg2: EncodeLike<Key2>,
		F: FnOnce(&mut Option<Value>) -> Result<R, E>,
	{
		<Self as crate::storage::StorageDoubleMap<Key1, Key2, Value>>::try_mutate_exists(k1, k2, f)
	}

	/// Append the given item to the value in the storage.
	///
	/// `Value` is required to implement [`StorageAppend`].
	///
	/// # Warning
	///
	/// If the storage item is not encoded properly, the storage will be overwritten
	/// and set to `[item]`. Any default value set for the storage item will be ignored
	/// on overwrite.
	pub fn append<Item, EncodeLikeItem, KArg1, KArg2>(
		k1: KArg1,
		k2: KArg2,
		item: EncodeLikeItem,
	) where
		KArg1: EncodeLike<Key1>,
		KArg2: EncodeLike<Key2>,
		Item: Encode,
		EncodeLikeItem: EncodeLike<Item>,
		Value: StorageAppend<Item>,
	{
		<Self as crate::storage::StorageDoubleMap<Key1, Key2, Value>>::append(k1, k2, item)
	}

	/// Read the length of the storage value without decoding the entire value under the
	/// given `key1` and `key2`.
	///
	/// `Value` is required to implement [`StorageDecodeLength`].
	///
	/// If the value does not exists or it fails to decode the length, `None` is returned.
	/// Otherwise `Some(len)` is returned.
	///
	/// # Warning
	///
	/// `None` does not mean that `get()` does not return a value. The default value is completly
	/// ignored by this function.
	pub fn decode_len<KArg1, KArg2>(key1: KArg1, key2: KArg2) -> Option<usize>
	where
		KArg1: EncodeLike<Key1>,
		KArg2: EncodeLike<Key2>,
		Value: StorageDecodeLength,
	{
		<Self as crate::storage::StorageDoubleMap<Key1, Key2, Value>>::decode_len(key1, key2)
	}

	/// Migrate an item with the given `key1` and `key2` from defunct `OldHasher1` and
	/// `OldHasher2` to the current hashers.
	///
	/// If the key doesn't exist, then it's a no-op. If it does, then it returns its value.
	pub fn migrate_keys<
		OldHasher1: crate::StorageHasher,
		OldHasher2: crate::StorageHasher,
		KeyArg1: EncodeLike<Key1>,
		KeyArg2: EncodeLike<Key2>,
	>(key1: KeyArg1, key2: KeyArg2) -> Option<Value> {
		<
			Self as crate::storage::StorageDoubleMap<Key1, Key2, Value>
		>::migrate_keys::<OldHasher1, OldHasher2, _, _>(key1, key2)
	}

	/// Remove all value of the storage.
	pub fn remove_all() {
		<Self as crate::storage::StoragePrefixedMap<Value>>::remove_all()
	}

	/// Iter over all value of the storage.
	///
	/// NOTE: If a value failed to decode becaues storage is corrupted then it is skipped.
	pub fn iter_values() -> crate::storage::PrefixIterator<Value> {
		<Self as crate::storage::StoragePrefixedMap<Value>>::iter_values()
	}

	/// Translate the values of all elements by a function `f`, in the map in no particular order.
	/// By returning `None` from `f` for an element, you'll remove it from the map.
	///
	/// NOTE: If a value fail to decode because storage is corrupted then it is skipped.
	///
	/// # Warning
	///
	/// This function must be used with care, before being updated the storage still contains the
	/// old type, thus other calls (such as `get`) will fail at decoding it.
	///
	/// # Usage
	///
	/// This would typically be called inside the module implementation of on_runtime_upgrade.
	pub fn translate_values<OldValue: Decode, F: FnMut(OldValue) -> Option<Value>>(f: F) {
		<Self as crate::storage::StoragePrefixedMap<Value>>::translate_values(f)
	}
}

impl<Prefix, Hasher1, Key1, Hasher2, Key2, Value, QueryKind, OnEmpty, MaxValues>
	StorageDoubleMap<Prefix, Hasher1, Key1, Hasher2, Key2, Value, QueryKind, OnEmpty, MaxValues>
where
	Prefix: StorageInstance,
	Hasher1: crate::hash::StorageHasher + crate::ReversibleStorageHasher,
	Hasher2: crate::hash::StorageHasher + crate::ReversibleStorageHasher,
	Key1: FullCodec,
	Key2: FullCodec,
	Value: FullCodec,
	QueryKind: QueryKindTrait<Value, OnEmpty>,
	OnEmpty: Get<QueryKind::Query> + 'static,
	MaxValues: Get<Option<u32>>,
{
	/// Enumerate all elements in the map with first key `k1` in no particular order.
	///
	/// If you add or remove values whose first key is `k1` to the map while doing this, you'll get
	/// undefined results.
	pub fn iter_prefix(k1: impl EncodeLike<Key1>) -> crate::storage::PrefixIterator<(Key2, Value)> {
		<Self as crate::storage::IterableStorageDoubleMap<Key1, Key2, Value>>::iter_prefix(k1)
	}

	/// Remove all elements from the map with first key `k1` and iterate through them in no
	/// particular order.
	///
	/// If you add elements with first key `k1` to the map while doing this, you'll get undefined
	/// results.
	pub fn drain_prefix(k1: impl EncodeLike<Key1>) -> crate::storage::PrefixIterator<(Key2, Value)> {
		<Self as crate::storage::IterableStorageDoubleMap<Key1, Key2, Value>>::drain_prefix(k1)
	}

	/// Enumerate all elements in the map in no particular order.
	///
	/// If you add or remove values to the map while doing this, you'll get undefined results.
	pub fn iter() -> crate::storage::PrefixIterator<(Key1, Key2, Value)> {
		<Self as crate::storage::IterableStorageDoubleMap<Key1, Key2, Value>>::iter()
	}

	/// Remove all elements from the map and iterate through them in no particular order.
	///
	/// If you add elements to the map while doing this, you'll get undefined results.
	pub fn drain() -> crate::storage::PrefixIterator<(Key1, Key2, Value)> {
		<Self as crate::storage::IterableStorageDoubleMap<Key1, Key2, Value>>::drain()
	}

	/// Translate the values of all elements by a function `f`, in the map in no particular order.
	///
	/// By returning `None` from `f` for an element, you'll remove it from the map.
	///
	/// NOTE: If a value fail to decode because storage is corrupted then it is skipped.
	pub fn translate<O: Decode, F: FnMut(Key1, Key2, O) -> Option<Value>>(f: F) {
		<Self as crate::storage::IterableStorageDoubleMap<Key1, Key2, Value>>::translate(f)
	}
}

<<<<<<< HEAD
impl<Prefix, Hasher1, Hasher2, Key1, Key2, Value, QueryKind, OnEmpty> StorageEntryMetadata
	for StorageDoubleMap<Prefix, Hasher1, Key1, Hasher2, Key2, Value, QueryKind, OnEmpty> where
=======
/// Part of storage metadata for a storage double map.
///
/// NOTE: Generic hashers is supported.
pub trait StorageDoubleMapMetadata {
	const MODIFIER: StorageEntryModifier;
	const NAME: &'static str;
	const DEFAULT: DefaultByteGetter;
	const HASHER1: frame_metadata::StorageHasher;
	const HASHER2: frame_metadata::StorageHasher;
}

impl<Prefix, Hasher1, Hasher2, Key1, Key2, Value, QueryKind, OnEmpty, MaxValues>
	StorageDoubleMapMetadata for
	StorageDoubleMap<Prefix, Hasher1, Key1, Hasher2, Key2, Value, QueryKind, OnEmpty, MaxValues>
where
>>>>>>> dcd84639
	Prefix: StorageInstance,
	Hasher1: crate::hash::StorageHasher,
	Hasher2: crate::hash::StorageHasher,
	Key1: FullCodec + scale_info::TypeInfo + 'static,
	Key2: FullCodec + scale_info::TypeInfo + 'static,
	Value: FullCodec + scale_info::TypeInfo + 'static,
	QueryKind: QueryKindTrait<Value, OnEmpty>,
	OnEmpty: Get<QueryKind::Query> + 'static,
	MaxValues: Get<Option<u32>>,
{
	const MODIFIER: StorageEntryModifier = QueryKind::METADATA;
	const NAME: &'static str = Prefix::STORAGE_PREFIX;

	fn ty() -> StorageEntryType {
		StorageEntryType::DoubleMap {
			hasher: Hasher1::METADATA,
			key2_hasher: Hasher2::METADATA,
			key1: scale_info::meta_type::<Key1>(),
			key2: scale_info::meta_type::<Key2>(),
			value: scale_info::meta_type::<Value>(),
		}
	}

	fn default() -> Vec<u8> {
		OnEmpty::get().encode()
	}
}

impl<Prefix, Hasher1, Hasher2, Key1, Key2, Value, QueryKind, OnEmpty, MaxValues>
	crate::traits::StorageInfoTrait for
	StorageDoubleMap<Prefix, Hasher1, Key1, Hasher2, Key2, Value, QueryKind, OnEmpty, MaxValues>
where
	Prefix: StorageInstance,
	Hasher1: crate::hash::StorageHasher,
	Hasher2: crate::hash::StorageHasher,
	Key1: FullCodec + MaxEncodedLen,
	Key2: FullCodec + MaxEncodedLen,
	Value: FullCodec + MaxEncodedLen,
	QueryKind: QueryKindTrait<Value, OnEmpty>,
	OnEmpty: Get<QueryKind::Query> + 'static,
	MaxValues: Get<Option<u32>>,
{
	fn storage_info() -> Vec<StorageInfo> {
		vec![
			StorageInfo {
				prefix: Self::final_prefix(),
				max_values: MaxValues::get(),
				max_size: Some(
					Hasher1::max_len::<Key1>()
						.saturating_add(Hasher2::max_len::<Key2>())
						.saturating_add(Value::max_encoded_len())
						.saturated_into(),
				),
			}
		]
	}
}

#[cfg(test)]
mod test {
	use super::*;
	use assert_matches::assert_matches;
	use sp_io::{TestExternalities, hashing::twox_128};
	use crate::hash::*;
	use crate::{
		metadata::{StorageEntryModifier, StorageEntryType, StorageHasher},
		storage::types::ValueQuery,
	};

	struct Prefix;
	impl StorageInstance for Prefix {
		fn pallet_prefix() -> &'static str { "test" }
		const STORAGE_PREFIX: &'static str = "foo";
	}

	struct ADefault;
	impl crate::traits::Get<u32> for ADefault {
		fn get() -> u32 {
			97
		}
	}

	#[test]
	fn test() {
		type A = StorageDoubleMap<
			Prefix, Blake2_128Concat, u16, Twox64Concat, u8, u32, OptionQuery
		>;
		type AValueQueryWithAnOnEmpty = StorageDoubleMap<
			Prefix, Blake2_128Concat, u16, Twox64Concat, u8, u32, ValueQuery, ADefault
		>;
		type B = StorageDoubleMap<Prefix, Blake2_256, u16, Twox128, u8, u32, ValueQuery>;
		type C = StorageDoubleMap<Prefix, Blake2_128Concat, u16, Twox64Concat, u8, u8, ValueQuery>;
		type WithLen = StorageDoubleMap<Prefix, Blake2_128Concat, u16, Twox64Concat, u8, Vec<u32>>;

		TestExternalities::default().execute_with(|| {
			let mut k: Vec<u8> = vec![];
			k.extend(&twox_128(b"test"));
			k.extend(&twox_128(b"foo"));
			k.extend(&3u16.blake2_128_concat());
			k.extend(&30u8.twox_64_concat());
			assert_eq!(A::hashed_key_for(3, 30).to_vec(), k);

			assert_eq!(A::contains_key(3, 30), false);
			assert_eq!(A::get(3, 30), None);
			assert_eq!(AValueQueryWithAnOnEmpty::get(3, 30), 97);

			A::insert(3, 30, 10);
			assert_eq!(A::contains_key(3, 30), true);
			assert_eq!(A::get(3, 30), Some(10));
			assert_eq!(AValueQueryWithAnOnEmpty::get(3, 30), 10);

			A::swap(3, 30, 2, 20);
			assert_eq!(A::contains_key(3, 30), false);
			assert_eq!(A::contains_key(2, 20), true);
			assert_eq!(A::get(3, 30), None);
			assert_eq!(AValueQueryWithAnOnEmpty::get(3, 30), 97);
			assert_eq!(A::get(2, 20), Some(10));
			assert_eq!(AValueQueryWithAnOnEmpty::get(2, 20), 10);

			A::remove(2, 20);
			assert_eq!(A::contains_key(2, 20), false);
			assert_eq!(A::get(2, 20), None);

			AValueQueryWithAnOnEmpty::mutate(2, 20, |v| *v = *v * 2);
			AValueQueryWithAnOnEmpty::mutate(2, 20, |v| *v = *v * 2);
			assert_eq!(A::contains_key(2, 20), true);
			assert_eq!(A::get(2, 20), Some(97 * 4));

			A::remove(2, 20);
			let _: Result<(), ()> = AValueQueryWithAnOnEmpty::try_mutate(2, 20, |v| {
				*v = *v * 2; Ok(())
			});
			let _: Result<(), ()> = AValueQueryWithAnOnEmpty::try_mutate(2, 20, |v| {
				*v = *v * 2; Ok(())
			});
			assert_eq!(A::contains_key(2, 20), true);
			assert_eq!(A::get(2, 20), Some(97 * 4));

			A::remove(2, 20);
			let _: Result<(), ()> = AValueQueryWithAnOnEmpty::try_mutate(2, 20, |v| {
				*v = *v * 2; Err(())
			});
			assert_eq!(A::contains_key(2, 20), false);

			A::remove(2, 20);
			AValueQueryWithAnOnEmpty::mutate_exists(2, 20, |v| {
				assert!(v.is_none());
				*v = Some(10);
			});
			assert_eq!(A::contains_key(2, 20), true);
			assert_eq!(A::get(2, 20), Some(10));
			AValueQueryWithAnOnEmpty::mutate_exists(2, 20, |v| {
				*v = Some(v.unwrap() * 10);
			});
			assert_eq!(A::contains_key(2, 20), true);
			assert_eq!(A::get(2, 20), Some(100));

			A::remove(2, 20);
			let _: Result<(), ()> = AValueQueryWithAnOnEmpty::try_mutate_exists(2, 20, |v| {
				assert!(v.is_none());
				*v = Some(10);
				Ok(())
			});
			assert_eq!(A::contains_key(2, 20), true);
			assert_eq!(A::get(2, 20), Some(10));
			let _: Result<(), ()> = AValueQueryWithAnOnEmpty::try_mutate_exists(2, 20, |v| {
				*v = Some(v.unwrap() * 10);
				Ok(())
			});
			assert_eq!(A::contains_key(2, 20), true);
			assert_eq!(A::get(2, 20), Some(100));
			assert_eq!(A::try_get(2, 20), Ok(100));
			let _: Result<(), ()> = AValueQueryWithAnOnEmpty::try_mutate_exists(2, 20, |v| {
				*v = Some(v.unwrap() * 10);
				Err(())
			});
			assert_eq!(A::contains_key(2, 20), true);
			assert_eq!(A::get(2, 20), Some(100));


			A::insert(2, 20, 10);
			assert_eq!(A::take(2, 20), Some(10));
			assert_eq!(A::contains_key(2, 20), false);
			assert_eq!(AValueQueryWithAnOnEmpty::take(2, 20), 97);
			assert_eq!(A::contains_key(2, 20), false);
			assert_eq!(A::try_get(2, 20), Err(()));

			B::insert(2, 20, 10);
			assert_eq!(A::migrate_keys::<Blake2_256, Twox128, _, _>(2, 20), Some(10));
			assert_eq!(A::contains_key(2, 20), true);
			assert_eq!(A::get(2, 20), Some(10));

			A::insert(3, 30, 10);
			A::insert(4, 40, 10);
			A::remove_all();
			assert_eq!(A::contains_key(3, 30), false);
			assert_eq!(A::contains_key(4, 40), false);

			A::insert(3, 30, 10);
			A::insert(4, 40, 10);
			assert_eq!(A::iter_values().collect::<Vec<_>>(), vec![10, 10]);

			C::insert(3, 30, 10);
			C::insert(4, 40, 10);
			A::translate_values::<u8,_>(|v| Some((v * 2).into()));
			assert_eq!(A::iter().collect::<Vec<_>>(), vec![(4, 40, 20), (3, 30, 20)]);

			A::insert(3, 30, 10);
			A::insert(4, 40, 10);
			assert_eq!(A::iter().collect::<Vec<_>>(), vec![(4, 40, 10), (3, 30, 10)]);
			assert_eq!(A::drain().collect::<Vec<_>>(), vec![(4, 40, 10), (3, 30, 10)]);
			assert_eq!(A::iter().collect::<Vec<_>>(), vec![]);

			C::insert(3, 30, 10);
			C::insert(4, 40, 10);
			A::translate::<u8,_>(|k1, k2, v| Some((k1 * k2 as u16 * v as u16).into()));
			assert_eq!(A::iter().collect::<Vec<_>>(), vec![(4, 40, 1600), (3, 30, 900)]);

			assert_eq!(A::MODIFIER, StorageEntryModifier::Optional);
			assert_eq!(AValueQueryWithAnOnEmpty::MODIFIER, StorageEntryModifier::Default);
			assert_matches!(A::ty(), StorageEntryType::DoubleMap {
				hasher: StorageHasher::Blake2_128Concat,
				key2_hasher: StorageHasher::Twox64Concat,
				..
			});
			assert_matches!(AValueQueryWithAnOnEmpty::ty(), StorageEntryType::DoubleMap {
				hasher: StorageHasher::Blake2_128Concat,
				key2_hasher: StorageHasher::Twox64Concat,
				..
			});

			assert_eq!(A::NAME, "foo");
			assert_eq!(AValueQueryWithAnOnEmpty::default(), 97u32.encode());
			assert_eq!(A::default(), Option::<u32>::None.encode());

			WithLen::remove_all();
			assert_eq!(WithLen::decode_len(3, 30), None);
			WithLen::append(0, 100, 10);
			assert_eq!(WithLen::decode_len(0, 100), Some(1));

			A::insert(3, 30, 11);
			A::insert(3, 31, 12);
			A::insert(4, 40, 13);
			A::insert(4, 41, 14);
			assert_eq!(A::iter_prefix_values(3).collect::<Vec<_>>(), vec![12, 11]);
			assert_eq!(A::iter_prefix(3).collect::<Vec<_>>(), vec![(31, 12), (30, 11)]);
			assert_eq!(A::iter_prefix_values(4).collect::<Vec<_>>(), vec![13, 14]);
			assert_eq!(A::iter_prefix(4).collect::<Vec<_>>(), vec![(40, 13), (41, 14)]);

			A::remove_prefix(3);
			assert_eq!(A::iter_prefix(3).collect::<Vec<_>>(), vec![]);
			assert_eq!(A::iter_prefix(4).collect::<Vec<_>>(), vec![(40, 13), (41, 14)]);

			assert_eq!(A::drain_prefix(4).collect::<Vec<_>>(), vec![(40, 13), (41, 14)]);
			assert_eq!(A::iter_prefix(4).collect::<Vec<_>>(), vec![]);
			assert_eq!(A::drain_prefix(4).collect::<Vec<_>>(), vec![]);
		})
	}
}<|MERGE_RESOLUTION|>--- conflicted
+++ resolved
@@ -28,13 +28,9 @@
 	},
 	traits::{GetDefault, StorageInstance, Get, MaxEncodedLen, StorageInfo},
 };
-<<<<<<< HEAD
-use sp_std::vec::Vec;
-=======
 use frame_metadata::{DefaultByteGetter, StorageEntryModifier};
 use sp_arithmetic::traits::SaturatedConversion;
 use sp_std::prelude::*;
->>>>>>> dcd84639
 
 /// A type that allow to store values for `(key1, key2)` couple. Similar to `StorageMap` but allow
 /// to iterate and remove value associated to first key.
@@ -451,26 +447,10 @@
 	}
 }
 
-<<<<<<< HEAD
-impl<Prefix, Hasher1, Hasher2, Key1, Key2, Value, QueryKind, OnEmpty> StorageEntryMetadata
-	for StorageDoubleMap<Prefix, Hasher1, Key1, Hasher2, Key2, Value, QueryKind, OnEmpty> where
-=======
-/// Part of storage metadata for a storage double map.
-///
-/// NOTE: Generic hashers is supported.
-pub trait StorageDoubleMapMetadata {
-	const MODIFIER: StorageEntryModifier;
-	const NAME: &'static str;
-	const DEFAULT: DefaultByteGetter;
-	const HASHER1: frame_metadata::StorageHasher;
-	const HASHER2: frame_metadata::StorageHasher;
-}
-
 impl<Prefix, Hasher1, Hasher2, Key1, Key2, Value, QueryKind, OnEmpty, MaxValues>
-	StorageDoubleMapMetadata for
+	StorageEntryMetadata for
 	StorageDoubleMap<Prefix, Hasher1, Key1, Hasher2, Key2, Value, QueryKind, OnEmpty, MaxValues>
 where
->>>>>>> dcd84639
 	Prefix: StorageInstance,
 	Hasher1: crate::hash::StorageHasher,
 	Hasher2: crate::hash::StorageHasher,
