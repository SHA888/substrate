// This file is part of Substrate.

// Copyright (C) 2017-2021 Parity Technologies (UK) Ltd.
// SPDX-License-Identifier: Apache-2.0

// Licensed under the Apache License, Version 2.0 (the "License");
// you may not use this file except in compliance with the License.
// You may obtain a copy of the License at
//
// 	http://www.apache.org/licenses/LICENSE-2.0
//
// Unless required by applicable law or agreed to in writing, software
// distributed under the License is distributed on an "AS IS" BASIS,
// WITHOUT WARRANTIES OR CONDITIONS OF ANY KIND, either express or implied.
// See the License for the specific language governing permissions and
// limitations under the License.

//! # Assets Module
//!
//! A simple, secure module for dealing with fungible assets.
//!
//! ## Overview
//!
//! The Assets module provides functionality for asset management of fungible asset classes
//! with a fixed supply, including:
//!
//! * Asset Issuance (Minting)
//! * Asset Transferal
//! * Asset Freezing
//! * Asset Destruction (Burning)
//! * Delegated Asset Transfers ("Approval API")
//!
//! To use it in your runtime, you need to implement the assets [`Config`].
//!
//! The supported dispatchable functions are documented in the [`Call`] enum.
//!
//! ### Terminology
//!
//! * **Admin**: An account ID uniquely privileged to be able to unfreeze (thaw) an account and it's
//!   assets, as well as forcibly transfer a particular class of assets between arbitrary accounts
//!   and reduce the balance of a particular class of assets of arbitrary accounts.
//! * **Asset issuance/minting**: The creation of a new asset, whose total supply will belong to the
//!   account that issues the asset. This is a privileged operation.
//! * **Asset transfer**: The reduction of the balance of an asset of one account with the
//!   corresponding increase in the balance of another.
//! * **Asset destruction**: The process of reduce the balance of an asset of one account. This is
//!   a privileged operation.
//! * **Fungible asset**: An asset whose units are interchangeable.
//! * **Issuer**: An account ID uniquely privileged to be able to mint a particular class of assets.
//! * **Freezer**: An account ID uniquely privileged to be able to freeze an account from
//!   transferring a particular class of assets.
//! * **Freezing**: Removing the possibility of an unpermissioned transfer of an asset from a
//!   particular account.
//! * **Non-fungible asset**: An asset for which each unit has unique characteristics.
//! * **Owner**: An account ID uniquely privileged to be able to destroy a particular asset class,
//!   or to set the Issuer, Freezer or Admin of that asset class.
//! * **Approval**: The act of allowing an account the permission to transfer some
//!   balance of asset from the approving account into some third-party destination account.
//! * **Sufficiency**: The idea of a minimum-balance of an asset being sufficient to allow the
//!   account's existence on the system without requiring any other existential-deposit.
//!
//! ### Goals
//!
//! The assets system in Substrate is designed to make the following possible:
//!
//! * Issue a new assets in a permissioned or permissionless way, if permissionless, then with a
//!   deposit required.
//! * Allow accounts to be delegated the ability to transfer assets without otherwise existing
//!   on-chain (*approvals*).
//! * Move assets between accounts.
//! * Update the asset's total supply.
//! * Allow administrative activities by specially privileged accounts including freezing account
//!   balances and minting/burning assets.
//!
//! ## Interface
//!
//! ### Permissionless Functions
//!
//! * `create`: Creates a new asset class, taking the required deposit.
//! * `transfer`: Transfer sender's assets to another account.
//! * `transfer_keep_alive`: Transfer sender's assets to another account, keeping the sender alive.
//! * `set_metadata`: Set the metadata of an asset class.
//! * `clear_metadata`: Remove the metadata of an asset class.
//! * `approve_transfer`: Create or increase an delegated transfer.
//! * `cancel_approval`: Rescind a previous approval.
//! * `transfer_approved`: Transfer third-party's assets to another account.
//!
//! ### Permissioned Functions
//!
//! * `force_create`: Creates a new asset class without taking any deposit.
//! * `force_set_metadata`: Set the metadata of an asset class.
//! * `force_clear_metadata`: Remove the metadata of an asset class.
//! * `force_asset_status`: Alter an asset class's attributes.
//! * `force_cancel_approval`: Rescind a previous approval.
//!
//! ### Privileged Functions
//! * `destroy`: Destroys an entire asset class; called by the asset class's Owner.
//! * `mint`: Increases the asset balance of an account; called by the asset class's Issuer.
//! * `burn`: Decreases the asset balance of an account; called by the asset class's Admin.
//! * `force_transfer`: Transfers between arbitrary accounts; called by the asset class's Admin.
//! * `freeze`: Disallows further `transfer`s from an account; called by the asset class's Freezer.
//! * `thaw`: Allows further `transfer`s from an account; called by the asset class's Admin.
//! * `transfer_ownership`: Changes an asset class's Owner; called by the asset class's Owner.
//! * `set_team`: Changes an asset class's Admin, Freezer and Issuer; called by the asset class's
//!   Owner.
//!
//! Please refer to the [`Call`](./enum.Call.html) enum and its associated variants for documentation on each function.
//!
//! ### Public Functions
//! <!-- Original author of descriptions: @gavofyork -->
//!
//! * `balance` - Get the asset `id` balance of `who`.
//! * `total_supply` - Get the total supply of an asset `id`.
//!
//! Please refer to the [`Module`](./struct.Module.html) struct for details on publicly available functions.
//!
//! ## Related Modules
//!
//! * [`System`](../frame_system/index.html)
//! * [`Support`](../frame_support/index.html)

// Ensure we're `no_std` when compiling for Wasm.
#![cfg_attr(not(feature = "std"), no_std)]

pub mod weights;
#[cfg(feature = "runtime-benchmarks")]
mod benchmarking;
#[cfg(test)]
pub mod mock;
#[cfg(test)]
mod tests;

use sp_std::prelude::*;
use sp_runtime::{
	RuntimeDebug,
	traits::{
		AtLeast32BitUnsigned, Zero, StaticLookup, Saturating, CheckedSub, CheckedAdd,
	}
};
use codec::{Encode, Decode, HasCompact};
use frame_support::{
	ensure,
<<<<<<< HEAD
	traits::{Currency, ReservableCurrency, BalanceStatus::Reserved, BasicAccount, ReferencedAccount},
	dispatch::DispatchError,
=======
	traits::{Currency, ReservableCurrency, BalanceStatus::Reserved},
	dispatch::{DispatchError, DispatchResult},
>>>>>>> 7e5c3070
};
pub use weights::WeightInfo;

pub use pallet::*;

type DepositBalanceOf<T> = <<T as Config>::Currency as Currency<<T as frame_system::Config>::AccountId>>::Balance;

#[derive(Clone, Encode, Decode, Eq, PartialEq, RuntimeDebug)]
pub struct AssetDetails<
	Balance,
	AccountId,
	DepositBalance,
> {
	/// Can change `owner`, `issuer`, `freezer` and `admin` accounts.
	owner: AccountId,
	/// Can mint tokens.
	issuer: AccountId,
	/// Can thaw tokens, force transfers and burn tokens from any account.
	admin: AccountId,
	/// Can freeze tokens.
	freezer: AccountId,
	/// The total supply across all accounts.
	supply: Balance,
	/// The balance deposited for this asset. This pays for the data stored here.
	deposit: DepositBalance,
	/// The ED for virtual accounts.
	min_balance: Balance,
	/// If `true`, then any account with this asset is given a provider reference. Otherwise, it
	/// requires a consumer reference.
	is_sufficient: bool,
	/// The total number of accounts.
	accounts: u32,
	/// The total number of accounts for which we have placed a self-sufficient reference.
	sufficients: u32,
	/// The total number of approvals.
	approvals: u32,
	/// Whether the asset is frozen for non-admin transfers.
	is_frozen: bool,
}

impl<Balance, AccountId, DepositBalance> AssetDetails<Balance, AccountId, DepositBalance> {
	pub fn destroy_witness(&self) -> DestroyWitness {
		DestroyWitness {
			accounts: self.accounts,
			sufficients: self.sufficients,
			approvals: self.approvals,
		}
	}
}

/// A pair to act as a key for the approval storage map.
#[derive(Clone, Encode, Decode, Eq, PartialEq, RuntimeDebug)]
pub struct ApprovalKey<AccountId> {
	/// The owner of the funds that are being approved.
	owner: AccountId,
	/// The party to whom transfer of the funds is being delegated.
	delegate: AccountId,
}

/// Data concerning an approval.
#[derive(Clone, Encode, Decode, Eq, PartialEq, RuntimeDebug, Default)]
pub struct Approval<Balance, DepositBalance> {
	/// The amount of funds approved for the balance transfer from the owner to some delegated
	/// target.
	amount: Balance,
	/// The amount reserved on the owner's account to hold this item in storage.
	deposit: DepositBalance,
}

#[derive(Clone, Encode, Decode, Eq, PartialEq, RuntimeDebug, Default)]
pub struct AssetBalance<Balance> {
	/// The balance.
	balance: Balance,
	/// Whether the account is frozen.
	is_frozen: bool,
	/// `true` if this balance gave the account a self-sufficient reference.
	sufficient: bool,
}

#[derive(Clone, Encode, Decode, Eq, PartialEq, RuntimeDebug, Default)]
pub struct AssetMetadata<DepositBalance> {
	/// The balance deposited for this metadata.
	///
	/// This pays for the data stored in this struct.
	deposit: DepositBalance,
	/// The user friendly name of this asset. Limited in length by `StringLimit`.
	name: Vec<u8>,
	/// The ticker symbol for this asset. Limited in length by `StringLimit`.
	symbol: Vec<u8>,
	/// The number of decimals this asset uses to represent one unit.
	decimals: u8,
	/// Whether the asset metadata may be changed by a non Force origin.
	is_frozen: bool,
}

/// Witness data for the destroy transactions.
#[derive(Copy, Clone, Encode, Decode, Eq, PartialEq, RuntimeDebug)]
pub struct DestroyWitness {
	/// The number of accounts holding the asset.
	#[codec(compact)]
	accounts: u32,
	/// The number of accounts holding the asset with a self-sufficient reference.
	#[codec(compact)]
	sufficients: u32,
	/// The number of transfer-approvals of the asset.
	#[codec(compact)]
	approvals: u32,
}

#[frame_support::pallet]
pub mod pallet {
	use frame_support::{
		dispatch::DispatchResult,
		pallet_prelude::*,
	};
	use frame_system::pallet_prelude::*;
	use super::*;

	#[pallet::pallet]
	#[pallet::generate_store(pub(super) trait Store)]
	pub struct Pallet<T>(_);

	#[pallet::config]
	/// The module configuration trait.
	pub trait Config: frame_system::Config {
		/// The overarching event type.
		type Event: From<Event<Self>> + IsType<<Self as frame_system::Config>::Event>;

		/// The units in which we record balances.
		type Balance: Member + Parameter + AtLeast32BitUnsigned + Default + Copy;

		/// The arithmetic type of asset identifier.
		type AssetId: Member + Parameter + Default + Copy + HasCompact;

		/// The currency mechanism.
		type Currency: ReservableCurrency<Self::AccountId>;

		/// The origin which may forcibly create or destroy an asset or otherwise alter privileged
		/// attributes.
		type ForceOrigin: EnsureOrigin<Self::Origin>;

		/// The basic amount of funds that must be reserved for an asset.
		type AssetDeposit: Get<DepositBalanceOf<Self>>;

		/// The basic amount of funds that must be reserved when adding metadata to your asset.
		type MetadataDepositBase: Get<DepositBalanceOf<Self>>;

		/// The additional funds that must be reserved for the number of bytes you store in your
		/// metadata.
		type MetadataDepositPerByte: Get<DepositBalanceOf<Self>>;

		/// The amount of funds that must be reserved when creating a new approval.
		type ApprovalDeposit: Get<DepositBalanceOf<Self>>;

		/// The maximum length of a name or symbol stored on-chain.
		type StringLimit: Get<u32>;

		/// Weight information for extrinsics in this pallet.
		type WeightInfo: WeightInfo;

		/// A way to place reference counters on accounts.
		type ReferencedAccount: ReferencedAccount<Self::AccountId, Self::Index>;
	}

	#[pallet::storage]
	/// Details of an asset.
	pub(super) type Asset<T: Config> = StorageMap<
		_,
		Blake2_128Concat,
		T::AssetId,
		AssetDetails<T::Balance, T::AccountId, DepositBalanceOf<T>>,
	>;

	#[pallet::storage]
	/// The number of units of assets held by any given account.
	pub(super) type Account<T: Config> = StorageDoubleMap<
		_,
		Blake2_128Concat,
		T::AssetId,
		Blake2_128Concat,
		T::AccountId,
		AssetBalance<T::Balance>,
		ValueQuery,
	>;

	#[pallet::storage]
	/// Approved balance transfers. First balance is the amount approved for transfer. Second
	/// is the amount of `T::Currency` reserved for storing this.
	pub(super) type Approvals<T: Config> = StorageDoubleMap<
		_,
		Blake2_128Concat,
		T::AssetId,
		Blake2_128Concat,
		ApprovalKey<T::AccountId>,
		Approval<T::Balance, DepositBalanceOf<T>>,
		OptionQuery,
	>;

	#[pallet::storage]
	/// Metadata of an asset.
	pub(super) type Metadata<T: Config> = StorageMap<
		_,
		Blake2_128Concat,
		T::AssetId,
		AssetMetadata<DepositBalanceOf<T>>,
		ValueQuery,
	>;

	#[pallet::event]
	#[pallet::generate_deposit(pub(super) fn deposit_event)]
	#[pallet::metadata(T::AccountId = "AccountId", T::Balance = "Balance", T::AssetId = "AssetId")]
	pub enum Event<T: Config> {
		/// Some asset class was created. \[asset_id, creator, owner\]
		Created(T::AssetId, T::AccountId, T::AccountId),
		/// Some assets were issued. \[asset_id, owner, total_supply\]
		Issued(T::AssetId, T::AccountId, T::Balance),
		/// Some assets were transferred. \[asset_id, from, to, amount\]
		Transferred(T::AssetId, T::AccountId, T::AccountId, T::Balance),
		/// Some assets were destroyed. \[asset_id, owner, balance\]
		Burned(T::AssetId, T::AccountId, T::Balance),
		/// The management team changed \[asset_id, issuer, admin, freezer\]
		TeamChanged(T::AssetId, T::AccountId, T::AccountId, T::AccountId),
		/// The owner changed \[asset_id, owner\]
		OwnerChanged(T::AssetId, T::AccountId),
		/// Some account `who` was frozen. \[asset_id, who\]
		Frozen(T::AssetId, T::AccountId),
		/// Some account `who` was thawed. \[asset_id, who\]
		Thawed(T::AssetId, T::AccountId),
		/// Some asset `asset_id` was frozen. \[asset_id\]
		AssetFrozen(T::AssetId),
		/// Some asset `asset_id` was thawed. \[asset_id\]
		AssetThawed(T::AssetId),
		/// An asset class was destroyed.
		Destroyed(T::AssetId),
		/// Some asset class was force-created. \[asset_id, owner\]
		ForceCreated(T::AssetId, T::AccountId),
		/// New metadata has been set for an asset. \[asset_id, name, symbol, decimals, is_frozen\]
		MetadataSet(T::AssetId, Vec<u8>, Vec<u8>, u8, bool),
		/// Metadata has been cleared for an asset. \[asset_id\]
		MetadataCleared(T::AssetId),
		/// (Additional) funds have been approved for transfer to a destination account.
		/// \[asset_id, source, delegate, amount\]
		ApprovedTransfer(T::AssetId, T::AccountId, T::AccountId, T::Balance),
		/// An approval for account `delegate` was cancelled by `owner`.
		/// \[id, owner, delegate\]
		ApprovalCancelled(T::AssetId, T::AccountId, T::AccountId),
		/// An `amount` was transferred in its entirety from `owner` to `destination` by
		/// the approved `delegate`.
		/// \[id, owner, delegate, destination\]
		TransferredApproved(T::AssetId, T::AccountId, T::AccountId, T::AccountId, T::Balance),
		/// An asset has had its attributes changed by the `Force` origin.
		/// \[id\]
		AssetStatusChanged(T::AssetId),
	}

	#[pallet::error]
	pub enum Error<T> {
		/// Account balance must be greater than or equal to the transfer amount.
		BalanceLow,
		/// Balance should be non-zero.
		BalanceZero,
		/// The signing account has no permission to do the operation.
		NoPermission,
		/// The given asset ID is unknown.
		Unknown,
		/// The origin account is frozen.
		Frozen,
		/// The asset ID is already taken.
		InUse,
		/// Invalid witness data given.
		BadWitness,
		/// Minimum balance should be non-zero.
		MinBalanceZero,
		/// A mint operation lead to an overflow.
		Overflow,
		/// No provider reference exists to allow a non-zero balance of a non-self-sufficient asset.
		NoProvider,
		/// Invalid metadata given.
		BadMetadata,
		/// No approval exists that would allow the transfer.
		Unapproved,
		/// The source account would not survive the transfer and it needs to stay alive.
		WouldDie,
	}

	#[pallet::hooks]
	impl<T: Config> Hooks<BlockNumberFor<T>> for Pallet<T> {}

	#[pallet::call]
	impl<T: Config> Pallet<T> {
		/// Issue a new class of fungible assets from a public origin.
		///
		/// This new asset class has no assets initially and its owner is the origin.
		///
		/// The origin must be Signed and the sender must have sufficient funds free.
		///
		/// Funds of sender are reserved according to the formula:
		/// `AssetDepositBase + AssetDepositPerZombie * max_zombies`.
		///
		/// Parameters:
		/// - `id`: The identifier of the new asset. This must not be currently in use to identify
		/// an existing asset.
		/// - `admin`: The admin of this class of assets. The admin is the initial address of each
		/// member of the asset class's admin team.
		/// - `min_balance`: The minimum balance of this new asset that any single account must
		/// have. If an account's balance is reduced below this, then it collapses to zero.
		///
		/// Emits `Created` event when successful.
		///
		/// Weight: `O(1)`
		#[pallet::weight(T::WeightInfo::create())]
		pub(super) fn create(
			origin: OriginFor<T>,
			#[pallet::compact] id: T::AssetId,
			admin: <T::Lookup as StaticLookup>::Source,
			min_balance: T::Balance,
		) -> DispatchResult {
			let owner = ensure_signed(origin)?;
			let admin = T::Lookup::lookup(admin)?;

			ensure!(!Asset::<T>::contains_key(id), Error::<T>::InUse);
			ensure!(!min_balance.is_zero(), Error::<T>::MinBalanceZero);

			let deposit = T::AssetDeposit::get();
			T::Currency::reserve(&owner, deposit)?;

			Asset::<T>::insert(id, AssetDetails {
				owner: owner.clone(),
				issuer: admin.clone(),
				admin: admin.clone(),
				freezer: admin.clone(),
				supply: Zero::zero(),
				deposit,
				min_balance,
				is_sufficient: false,
				accounts: 0,
				sufficients: 0,
				approvals: 0,
				is_frozen: false,
			});
			Self::deposit_event(Event::Created(id, owner, admin));
			Ok(())
		}

		/// Issue a new class of fungible assets from a privileged origin.
		///
		/// This new asset class has no assets initially.
		///
		/// The origin must conform to `ForceOrigin`.
		///
		/// Unlike `create`, no funds are reserved.
		///
		/// - `id`: The identifier of the new asset. This must not be currently in use to identify
		/// an existing asset.
		/// - `owner`: The owner of this class of assets. The owner has full superuser permissions
		/// over this asset, but may later change and configure the permissions using `transfer_ownership`
		/// and `set_team`.
		/// - `max_zombies`: The total number of accounts which may hold assets in this class yet
		/// have no existential deposit.
		/// - `min_balance`: The minimum balance of this new asset that any single account must
		/// have. If an account's balance is reduced below this, then it collapses to zero.
		///
		/// Emits `ForceCreated` event when successful.
		///
		/// Weight: `O(1)`
		#[pallet::weight(T::WeightInfo::force_create())]
		pub(super) fn force_create(
			origin: OriginFor<T>,
			#[pallet::compact] id: T::AssetId,
			owner: <T::Lookup as StaticLookup>::Source,
			is_sufficient: bool,
			#[pallet::compact] min_balance: T::Balance,
		) -> DispatchResult {
			T::ForceOrigin::ensure_origin(origin)?;
			let owner = T::Lookup::lookup(owner)?;

			ensure!(!Asset::<T>::contains_key(id), Error::<T>::InUse);
			ensure!(!min_balance.is_zero(), Error::<T>::MinBalanceZero);

			Asset::<T>::insert(id, AssetDetails {
				owner: owner.clone(),
				issuer: owner.clone(),
				admin: owner.clone(),
				freezer: owner.clone(),
				supply: Zero::zero(),
				deposit: Zero::zero(),
				min_balance,
				is_sufficient,
				accounts: 0,
				sufficients: 0,
				approvals: 0,
				is_frozen: false,
			});
			Self::deposit_event(Event::ForceCreated(id, owner));
			Ok(())
		}

		/// Destroy a class of fungible assets.
		///
		/// The origin must conform to `ForceOrigin` or must be Signed and the sender must be the
		/// owner of the asset `id`.
		///
		/// - `id`: The identifier of the asset to be destroyed. This must identify an existing
		/// asset.
		///
		/// Emits `Destroyed` event when successful.
		///
		/// Weight: `O(c + p + a)` where:
		/// - `c = (witness.accounts - witness.sufficients)`
		/// - `s = witness.sufficients`
		/// - `a = witness.approvals`
		#[pallet::weight(T::WeightInfo::destroy(
			witness.accounts.saturating_sub(witness.sufficients),
 			witness.sufficients,
 			witness.approvals,
 		))]
		pub(super) fn destroy(
			origin: OriginFor<T>,
			#[pallet::compact] id: T::AssetId,
			witness: DestroyWitness,
		) -> DispatchResult {
			let maybe_check_owner = match T::ForceOrigin::try_origin(origin) {
				Ok(_) => None,
				Err(origin) => Some(ensure_signed(origin)?),
			};
			Asset::<T>::try_mutate_exists(id, |maybe_details| {
				let mut details = maybe_details.take().ok_or(Error::<T>::Unknown)?;
				if let Some(check_owner) = maybe_check_owner {
					ensure!(details.owner == check_owner, Error::<T>::NoPermission);
				}
				ensure!(details.accounts == witness.accounts, Error::<T>::BadWitness);
				ensure!(details.sufficients == witness.sufficients, Error::<T>::BadWitness);
				ensure!(details.approvals == witness.approvals, Error::<T>::BadWitness);

				for (who, v) in Account::<T>::drain_prefix(id) {
					Self::dead_account(&who, &mut details, v.sufficient);
				}
				debug_assert_eq!(details.accounts, 0);
				debug_assert_eq!(details.sufficients, 0);

				let metadata = Metadata::<T>::take(&id);
				T::Currency::unreserve(&details.owner, details.deposit.saturating_add(metadata.deposit));

				Approvals::<T>::remove_prefix(&id);
				Self::deposit_event(Event::Destroyed(id));

				// NOTE: could use postinfo to reflect the actual number of accounts/sufficient/approvals
				Ok(())
			})
		}

		/// Mint assets of a particular class.
		///
		/// The origin must be Signed and the sender must be the Issuer of the asset `id`.
		///
		/// - `id`: The identifier of the asset to have some amount minted.
		/// - `beneficiary`: The account to be credited with the minted assets.
		/// - `amount`: The amount of the asset to be minted.
		///
		/// Emits `Destroyed` event when successful.
		///
		/// Weight: `O(1)`
		/// Modes: Pre-existing balance of `beneficiary`; Account pre-existence of `beneficiary`.
		#[pallet::weight(T::WeightInfo::mint())]
		pub(super) fn mint(
			origin: OriginFor<T>,
			#[pallet::compact] id: T::AssetId,
			beneficiary: <T::Lookup as StaticLookup>::Source,
			#[pallet::compact] amount: T::Balance
		) -> DispatchResult {
			let origin = ensure_signed(origin)?;
			let beneficiary = T::Lookup::lookup(beneficiary)?;

			Asset::<T>::try_mutate(id, |maybe_details| {
				let details = maybe_details.as_mut().ok_or(Error::<T>::Unknown)?;

				ensure!(&origin == &details.issuer, Error::<T>::NoPermission);
				details.supply = details.supply.checked_add(&amount).ok_or(Error::<T>::Overflow)?;

				Account::<T>::try_mutate(id, &beneficiary, |t| -> DispatchResult {
					let new_balance = t.balance.saturating_add(amount);
					ensure!(new_balance >= details.min_balance, Error::<T>::BalanceLow);
					if t.balance.is_zero() {
						t.sufficient = Self::new_account(&beneficiary, details)?;
					}
					t.balance = new_balance;
					Ok(())
				})?;
				Self::deposit_event(Event::Issued(id, beneficiary, amount));
				Ok(())
			})
		}

		/// Reduce the balance of `who` by as much as possible up to `amount` assets of `id`.
		///
		/// Origin must be Signed and the sender should be the Manager of the asset `id`.
		///
		/// Bails with `BalanceZero` if the `who` is already dead.
		///
		/// - `id`: The identifier of the asset to have some amount burned.
		/// - `who`: The account to be debited from.
		/// - `amount`: The maximum amount by which `who`'s balance should be reduced.
		///
		/// Emits `Burned` with the actual amount burned. If this takes the balance to below the
		/// minimum for the asset, then the amount burned is increased to take it to zero.
		///
		/// Weight: `O(1)`
		/// Modes: Post-existence of `who`; Pre & post Zombie-status of `who`.
		#[pallet::weight(T::WeightInfo::burn())]
		pub(super) fn burn(
			origin: OriginFor<T>,
			#[pallet::compact] id: T::AssetId,
			who: <T::Lookup as StaticLookup>::Source,
			#[pallet::compact] amount: T::Balance
		) -> DispatchResult {
			let origin = ensure_signed(origin)?;
			let who = T::Lookup::lookup(who)?;

			Asset::<T>::try_mutate(id, |maybe_details| {
				let d = maybe_details.as_mut().ok_or(Error::<T>::Unknown)?;
				ensure!(&origin == &d.admin, Error::<T>::NoPermission);

				let burned = Account::<T>::try_mutate_exists(
					id,
					&who,
					|maybe_account| -> Result<T::Balance, DispatchError> {
						let mut account = maybe_account.take().ok_or(Error::<T>::BalanceZero)?;
						let mut burned = amount.min(account.balance);
						account.balance -= burned;
						*maybe_account = if account.balance < d.min_balance {
							burned += account.balance;
							Self::dead_account(&who, d, account.sufficient);
							None
						} else {
							Some(account)
						};
						Ok(burned)
					}
				)?;

				d.supply = d.supply.saturating_sub(burned);

				Self::deposit_event(Event::Burned(id, who, burned));
				Ok(())
			})
		}

		/// Move some assets from the sender account to another.
		///
		/// Origin must be Signed.
		///
		/// - `id`: The identifier of the asset to have some amount transferred.
		/// - `target`: The account to be credited.
		/// - `amount`: The amount by which the sender's balance of assets should be reduced and
		/// `target`'s balance increased. The amount actually transferred may be slightly greater in
		/// the case that the transfer would otherwise take the sender balance above zero but below
		/// the minimum balance. Must be greater than zero.
		///
		/// Emits `Transferred` with the actual amount transferred. If this takes the source balance
		/// to below the minimum for the asset, then the amount transferred is increased to take it
		/// to zero.
		///
		/// Weight: `O(1)`
		/// Modes: Pre-existence of `target`; Post-existence of sender; Prior & post zombie-status
		/// of sender; Account pre-existence of `target`.
		#[pallet::weight(T::WeightInfo::transfer())]
		pub(super) fn transfer(
			origin: OriginFor<T>,
			#[pallet::compact] id: T::AssetId,
			target: <T::Lookup as StaticLookup>::Source,
			#[pallet::compact] amount: T::Balance
		) -> DispatchResult {
			let origin = ensure_signed(origin)?;
			let dest = T::Lookup::lookup(target)?;

			Self::do_transfer(id, &origin, &dest, amount, None, false)?;
			Self::deposit_event(Event::Transferred(id, origin, dest, amount));
			Ok(())
		}

		/// Move some assets from the sender account to another, keeping the sender account alive.
		///
		/// Origin must be Signed.
		///
		/// - `id`: The identifier of the asset to have some amount transferred.
		/// - `target`: The account to be credited.
		/// - `amount`: The amount by which the sender's balance of assets should be reduced and
		/// `target`'s balance increased. The amount actually transferred may be slightly greater in
		/// the case that the transfer would otherwise take the sender balance above zero but below
		/// the minimum balance. Must be greater than zero.
		///
		/// Emits `Transferred` with the actual amount transferred. If this takes the source balance
		/// to below the minimum for the asset, then the amount transferred is increased to take it
		/// to zero.
		///
		/// Weight: `O(1)`
		/// Modes: Pre-existence of `target`; Post-existence of sender; Prior & post zombie-status
		/// of sender; Account pre-existence of `target`.
		#[pallet::weight(T::WeightInfo::transfer_keep_alive())]
		pub(super) fn transfer_keep_alive(
			origin: OriginFor<T>,
			#[pallet::compact] id: T::AssetId,
			target: <T::Lookup as StaticLookup>::Source,
			#[pallet::compact] amount: T::Balance
		) -> DispatchResult {
			let origin = ensure_signed(origin)?;
			let dest = T::Lookup::lookup(target)?;

			Self::do_transfer(id, &origin, &dest, amount, None, true)?;
			Self::deposit_event(Event::Transferred(id, origin, dest, amount));
			Ok(())
		}

		/// Move some assets from one account to another.
		///
		/// Origin must be Signed and the sender should be the Admin of the asset `id`.
		///
		/// - `id`: The identifier of the asset to have some amount transferred.
		/// - `source`: The account to be debited.
		/// - `dest`: The account to be credited.
		/// - `amount`: The amount by which the `source`'s balance of assets should be reduced and
		/// `dest`'s balance increased. The amount actually transferred may be slightly greater in
		/// the case that the transfer would otherwise take the `source` balance above zero but
		/// below the minimum balance. Must be greater than zero.
		///
		/// Emits `Transferred` with the actual amount transferred. If this takes the source balance
		/// to below the minimum for the asset, then the amount transferred is increased to take it
		/// to zero.
		///
		/// Weight: `O(1)`
		/// Modes: Pre-existence of `dest`; Post-existence of `source`; Prior & post zombie-status
		/// of `source`; Account pre-existence of `dest`.
		#[pallet::weight(T::WeightInfo::force_transfer())]
		pub(super) fn force_transfer(
			origin: OriginFor<T>,
			#[pallet::compact] id: T::AssetId,
			source: <T::Lookup as StaticLookup>::Source,
			dest: <T::Lookup as StaticLookup>::Source,
			#[pallet::compact] amount: T::Balance,
		) -> DispatchResult {
			let origin = ensure_signed(origin)?;
			let source = T::Lookup::lookup(source)?;
			let dest = T::Lookup::lookup(dest)?;

			Self::do_transfer(id, &source, &dest, amount, Some(origin), false)?;
			Self::deposit_event(Event::Transferred(id, source, dest, amount));
			Ok(())
		}

		/// Disallow further unprivileged transfers from an account.
		///
		/// Origin must be Signed and the sender should be the Freezer of the asset `id`.
		///
		/// - `id`: The identifier of the asset to be frozen.
		/// - `who`: The account to be frozen.
		///
		/// Emits `Frozen`.
		///
		/// Weight: `O(1)`
		#[pallet::weight(T::WeightInfo::freeze())]
		pub(super) fn freeze(
			origin: OriginFor<T>,
			#[pallet::compact] id: T::AssetId,
			who: <T::Lookup as StaticLookup>::Source
		) -> DispatchResult {
			let origin = ensure_signed(origin)?;

			let d = Asset::<T>::get(id).ok_or(Error::<T>::Unknown)?;
			ensure!(&origin == &d.freezer, Error::<T>::NoPermission);
			let who = T::Lookup::lookup(who)?;
			ensure!(Account::<T>::contains_key(id, &who), Error::<T>::BalanceZero);

			Account::<T>::mutate(id, &who, |a| a.is_frozen = true);

			Self::deposit_event(Event::<T>::Frozen(id, who));
			Ok(())
		}

		/// Allow unprivileged transfers from an account again.
		///
		/// Origin must be Signed and the sender should be the Admin of the asset `id`.
		///
		/// - `id`: The identifier of the asset to be frozen.
		/// - `who`: The account to be unfrozen.
		///
		/// Emits `Thawed`.
		///
		/// Weight: `O(1)`
		#[pallet::weight(T::WeightInfo::thaw())]
		pub(super) fn thaw(
			origin: OriginFor<T>,
			#[pallet::compact]
			id: T::AssetId,
			who: <T::Lookup as StaticLookup>::Source
		) -> DispatchResult {
			let origin = ensure_signed(origin)?;

			let details = Asset::<T>::get(id).ok_or(Error::<T>::Unknown)?;
			ensure!(&origin == &details.admin, Error::<T>::NoPermission);
			let who = T::Lookup::lookup(who)?;
			ensure!(Account::<T>::contains_key(id, &who), Error::<T>::BalanceZero);

			Account::<T>::mutate(id, &who, |a| a.is_frozen = false);

			Self::deposit_event(Event::<T>::Thawed(id, who));
			Ok(())
		}

		/// Disallow further unprivileged transfers for the asset class.
		///
		/// Origin must be Signed and the sender should be the Freezer of the asset `id`.
		///
		/// - `id`: The identifier of the asset to be frozen.
		///
		/// Emits `Frozen`.
		///
		/// Weight: `O(1)`
		#[pallet::weight(T::WeightInfo::freeze_asset())]
		pub(super) fn freeze_asset(
			origin: OriginFor<T>,
			#[pallet::compact] id: T::AssetId
		) -> DispatchResult {
			let origin = ensure_signed(origin)?;

			Asset::<T>::try_mutate(id, |maybe_details| {
				let d = maybe_details.as_mut().ok_or(Error::<T>::Unknown)?;
				ensure!(&origin == &d.freezer, Error::<T>::NoPermission);

				d.is_frozen = true;

				Self::deposit_event(Event::<T>::AssetFrozen(id));
				Ok(())
			})
		}

		/// Allow unprivileged transfers for the asset again.
		///
		/// Origin must be Signed and the sender should be the Admin of the asset `id`.
		///
		/// - `id`: The identifier of the asset to be frozen.
		///
		/// Emits `Thawed`.
		///
		/// Weight: `O(1)`
		#[pallet::weight(T::WeightInfo::thaw_asset())]
		pub(super) fn thaw_asset(
			origin: OriginFor<T>,
			#[pallet::compact] id: T::AssetId
		) -> DispatchResult {
			let origin = ensure_signed(origin)?;

			Asset::<T>::try_mutate(id, |maybe_details| {
				let d = maybe_details.as_mut().ok_or(Error::<T>::Unknown)?;
				ensure!(&origin == &d.admin, Error::<T>::NoPermission);

				d.is_frozen = false;

				Self::deposit_event(Event::<T>::AssetThawed(id));
				Ok(())
			})
		}

		/// Change the Owner of an asset.
		///
		/// Origin must be Signed and the sender should be the Owner of the asset `id`.
		///
		/// - `id`: The identifier of the asset.
		/// - `owner`: The new Owner of this asset.
		///
		/// Emits `OwnerChanged`.
		///
		/// Weight: `O(1)`
		#[pallet::weight(T::WeightInfo::transfer_ownership())]
		pub(super) fn transfer_ownership(
			origin: OriginFor<T>,
			#[pallet::compact] id: T::AssetId,
			owner: <T::Lookup as StaticLookup>::Source,
		) -> DispatchResult {
			let origin = ensure_signed(origin)?;
			let owner = T::Lookup::lookup(owner)?;

			Asset::<T>::try_mutate(id, |maybe_details| {
				let details = maybe_details.as_mut().ok_or(Error::<T>::Unknown)?;
				ensure!(&origin == &details.owner, Error::<T>::NoPermission);
				if details.owner == owner { return Ok(()) }

				let metadata_deposit = Metadata::<T>::get(id).deposit;
				let deposit = details.deposit + metadata_deposit;

				// Move the deposit to the new owner.
				T::Currency::repatriate_reserved(&details.owner, &owner, deposit, Reserved)?;

				details.owner = owner.clone();

				Self::deposit_event(Event::OwnerChanged(id, owner));
				Ok(())
			})
		}

		/// Change the Issuer, Admin and Freezer of an asset.
		///
		/// Origin must be Signed and the sender should be the Owner of the asset `id`.
		///
		/// - `id`: The identifier of the asset to be frozen.
		/// - `issuer`: The new Issuer of this asset.
		/// - `admin`: The new Admin of this asset.
		/// - `freezer`: The new Freezer of this asset.
		///
		/// Emits `TeamChanged`.
		///
		/// Weight: `O(1)`
		#[pallet::weight(T::WeightInfo::set_team())]
		pub(super) fn set_team(
			origin: OriginFor<T>,
			#[pallet::compact] id: T::AssetId,
			issuer: <T::Lookup as StaticLookup>::Source,
			admin: <T::Lookup as StaticLookup>::Source,
			freezer: <T::Lookup as StaticLookup>::Source,
		) -> DispatchResult {
			let origin = ensure_signed(origin)?;
			let issuer = T::Lookup::lookup(issuer)?;
			let admin = T::Lookup::lookup(admin)?;
			let freezer = T::Lookup::lookup(freezer)?;

			Asset::<T>::try_mutate(id, |maybe_details| {
				let details = maybe_details.as_mut().ok_or(Error::<T>::Unknown)?;
				ensure!(&origin == &details.owner, Error::<T>::NoPermission);

				details.issuer = issuer.clone();
				details.admin = admin.clone();
				details.freezer = freezer.clone();

				Self::deposit_event(Event::TeamChanged(id, issuer, admin, freezer));
				Ok(())
			})
		}

		/// Set the metadata for an asset.
		///
		/// Origin must be Signed and the sender should be the Owner of the asset `id`.
		///
		/// Funds of sender are reserved according to the formula:
		/// `MetadataDepositBase + MetadataDepositPerByte * (name.len + symbol.len)` taking into
		/// account any already reserved funds.
		///
		/// - `id`: The identifier of the asset to update.
		/// - `name`: The user friendly name of this asset. Limited in length by `StringLimit`.
		/// - `symbol`: The exchange symbol for this asset. Limited in length by `StringLimit`.
		/// - `decimals`: The number of decimals this asset uses to represent one unit.
		///
		/// Emits `MetadataSet`.
		///
		/// Weight: `O(1)`
		#[pallet::weight(T::WeightInfo::set_metadata(name.len() as u32, symbol.len() as u32))]
		pub(super) fn set_metadata(
			origin: OriginFor<T>,
			#[pallet::compact] id: T::AssetId,
			name: Vec<u8>,
			symbol: Vec<u8>,
			decimals: u8,
		) -> DispatchResult {
			let origin = ensure_signed(origin)?;

			ensure!(name.len() <= T::StringLimit::get() as usize, Error::<T>::BadMetadata);
			ensure!(symbol.len() <= T::StringLimit::get() as usize, Error::<T>::BadMetadata);

			let d = Asset::<T>::get(id).ok_or(Error::<T>::Unknown)?;
			ensure!(&origin == &d.owner, Error::<T>::NoPermission);

			Metadata::<T>::try_mutate_exists(id, |metadata| {
				ensure!(metadata.as_ref().map_or(true, |m| !m.is_frozen), Error::<T>::NoPermission);

				let old_deposit = metadata.take().map_or(Zero::zero(), |m| m.deposit);
				let new_deposit = T::MetadataDepositPerByte::get()
					.saturating_mul(((name.len() + symbol.len()) as u32).into())
					.saturating_add(T::MetadataDepositBase::get());

				if new_deposit > old_deposit {
					T::Currency::reserve(&origin, new_deposit - old_deposit)?;
				} else {
					T::Currency::unreserve(&origin, old_deposit - new_deposit);
				}

				*metadata = Some(AssetMetadata {
					deposit: new_deposit,
					name: name.clone(),
					symbol: symbol.clone(),
					decimals,
					is_frozen: false,
				});

				Self::deposit_event(Event::MetadataSet(id, name, symbol, decimals, false));
				Ok(())
			})
		}

		/// Clear the metadata for an asset.
		///
		/// Origin must be Signed and the sender should be the Owner of the asset `id`.
		///
		/// Any deposit is freed for the asset owner.
		///
		/// - `id`: The identifier of the asset to clear.
		///
		/// Emits `MetadataCleared`.
		///
		/// Weight: `O(1)`
		#[pallet::weight(T::WeightInfo::clear_metadata())]
		pub(super) fn clear_metadata(
			origin: OriginFor<T>,
			#[pallet::compact] id: T::AssetId,
		) -> DispatchResult {
			let origin = ensure_signed(origin)?;

			let d = Asset::<T>::get(id).ok_or(Error::<T>::Unknown)?;
			ensure!(&origin == &d.owner, Error::<T>::NoPermission);

			Metadata::<T>::try_mutate_exists(id, |metadata| {
				let deposit = metadata.take().ok_or(Error::<T>::Unknown)?.deposit;
				T::Currency::unreserve(&d.owner, deposit);
				Self::deposit_event(Event::MetadataCleared(id));
				Ok(())
			})
		}

		/// Force the metadata for an asset to some value.
		///
		/// Origin must be ForceOrigin.
		///
		/// Any deposit is left alone.
		///
		/// - `id`: The identifier of the asset to update.
		/// - `name`: The user friendly name of this asset. Limited in length by `StringLimit`.
		/// - `symbol`: The exchange symbol for this asset. Limited in length by `StringLimit`.
		/// - `decimals`: The number of decimals this asset uses to represent one unit.
		///
		/// Emits `MetadataSet`.
		///
		/// Weight: `O(N + S)` where N and S are the length of the name and symbol respectively.
		#[pallet::weight(T::WeightInfo::force_set_metadata(name.len() as u32, symbol.len() as u32))]
		pub(super) fn force_set_metadata(
			origin: OriginFor<T>,
			#[pallet::compact] id: T::AssetId,
			name: Vec<u8>,
			symbol: Vec<u8>,
			decimals: u8,
			is_frozen: bool,
		) -> DispatchResult {
			T::ForceOrigin::ensure_origin(origin)?;

			ensure!(name.len() <= T::StringLimit::get() as usize, Error::<T>::BadMetadata);
			ensure!(symbol.len() <= T::StringLimit::get() as usize, Error::<T>::BadMetadata);

			ensure!(Asset::<T>::contains_key(id), Error::<T>::Unknown);
			Metadata::<T>::try_mutate_exists(id, |metadata| {
				let deposit = metadata.take().map_or(Zero::zero(), |m| m.deposit);
				*metadata = Some(AssetMetadata {
					deposit,
					name: name.clone(),
					symbol: symbol.clone(),
					decimals,
					is_frozen,
				});

				Self::deposit_event(Event::MetadataSet(id, name, symbol, decimals, is_frozen));
				Ok(())
			})
		}

		/// Clear the metadata for an asset.
		///
		/// Origin must be ForceOrigin.
		///
		/// Any deposit is returned.
		///
		/// - `id`: The identifier of the asset to clear.
		///
		/// Emits `MetadataCleared`.
		///
		/// Weight: `O(1)`
		#[pallet::weight(T::WeightInfo::force_clear_metadata())]
		pub(super) fn force_clear_metadata(
			origin: OriginFor<T>,
			#[pallet::compact] id: T::AssetId,
		) -> DispatchResult {
			T::ForceOrigin::ensure_origin(origin)?;

			let d = Asset::<T>::get(id).ok_or(Error::<T>::Unknown)?;
			Metadata::<T>::try_mutate_exists(id, |metadata| {
				let deposit = metadata.take().ok_or(Error::<T>::Unknown)?.deposit;
				T::Currency::unreserve(&d.owner, deposit);
				Self::deposit_event(Event::MetadataCleared(id));
				Ok(())
			})
		}

		/// Alter the attributes of a given asset.
		///
		/// Origin must be `ForceOrigin`.
		///
		/// - `id`: The identifier of the asset.
		/// - `owner`: The new Owner of this asset.
		/// - `issuer`: The new Issuer of this asset.
		/// - `admin`: The new Admin of this asset.
		/// - `freezer`: The new Freezer of this asset.
		/// - `min_balance`: The minimum balance of this new asset that any single account must
		/// have. If an account's balance is reduced below this, then it collapses to zero.
		/// - `is_sufficient`: Whether a non-zero balance of this asset is deposit of sufficient
		/// value to account for the state bloat associated with its balance storage. If set to
		/// `true`, then non-zero balances may be stored without a `consumer` reference (and thus
		/// an ED in the Balances pallet or whatever else is used to control user-account state
		/// growth).
		/// - `is_frozen`: Whether this asset class is frozen except for permissioned/admin
		/// instructions.
		///
		/// Emits `AssetStatusChanged` with the identity of the asset.
		///
		/// Weight: `O(1)`
		#[pallet::weight(T::WeightInfo::force_asset_status())]
		pub(super) fn force_asset_status(
			origin: OriginFor<T>,
			#[pallet::compact] id: T::AssetId,
			owner: <T::Lookup as StaticLookup>::Source,
			issuer: <T::Lookup as StaticLookup>::Source,
			admin: <T::Lookup as StaticLookup>::Source,
			freezer: <T::Lookup as StaticLookup>::Source,
			#[pallet::compact] min_balance: T::Balance,
			is_sufficient: bool,
			is_frozen: bool,
		) -> DispatchResult {
			T::ForceOrigin::ensure_origin(origin)?;

			Asset::<T>::try_mutate(id, |maybe_asset| {
				let mut asset = maybe_asset.take().ok_or(Error::<T>::Unknown)?;
				asset.owner = T::Lookup::lookup(owner)?;
				asset.issuer = T::Lookup::lookup(issuer)?;
				asset.admin = T::Lookup::lookup(admin)?;
				asset.freezer = T::Lookup::lookup(freezer)?;
				asset.min_balance = min_balance;
				asset.is_sufficient = is_sufficient;
				asset.is_frozen = is_frozen;
				*maybe_asset = Some(asset);

				Self::deposit_event(Event::AssetStatusChanged(id));
				Ok(())
			})
		}

		/// Approve an amount of asset for transfer by a delegated third-party account.
		///
		/// Origin must be Signed.
		///
		/// Ensures that `ApprovalDeposit` worth of `Currency` is reserved from signing account
		/// for the purpose of holding the approval. If some non-zero amount of assets is already
		/// approved from signing account to `delegate`, then it is topped up or unreserved to
		/// meet the right value.
		///
		/// NOTE: The signing account does not need to own `amount` of assets at the point of
		/// making this call.
		///
		/// - `id`: The identifier of the asset.
		/// - `delegate`: The account to delegate permission to transfer asset.
		/// - `amount`: The amount of asset that may be transferred by `delegate`. If there is
		/// already an approval in place, then this acts additively.
		///
		/// Emits `ApprovedTransfer` on success.
		///
		/// Weight: `O(1)`
		#[pallet::weight(T::WeightInfo::approve_transfer())]
		pub(super) fn approve_transfer(
			origin: OriginFor<T>,
			#[pallet::compact] id: T::AssetId,
			delegate: <T::Lookup as StaticLookup>::Source,
			#[pallet::compact] amount: T::Balance,
		) -> DispatchResult {
			let owner = ensure_signed(origin)?;
			let delegate = T::Lookup::lookup(delegate)?;

			let key = ApprovalKey { owner, delegate };
			Approvals::<T>::try_mutate(id, &key, |maybe_approved| -> DispatchResult {
				let mut approved = maybe_approved.take().unwrap_or_default();
				let deposit_required = T::ApprovalDeposit::get();
				if approved.deposit < deposit_required {
					T::Currency::reserve(&key.owner, deposit_required - approved.deposit)?;
					approved.deposit = deposit_required;
				}
				approved.amount = approved.amount.saturating_add(amount);
				*maybe_approved = Some(approved);
				Ok(())
			})?;
			Self::deposit_event(Event::ApprovedTransfer(id, key.owner, key.delegate, amount));

			Ok(())
		}

		/// Cancel all of some asset approved for delegated transfer by a third-party account.
		///
		/// Origin must be Signed and there must be an approval in place between signer and
		/// `delegate`.
		///
		/// Unreserves any deposit previously reserved by `approve_transfer` for the approval.
		///
		/// - `id`: The identifier of the asset.
		/// - `delegate`: The account delegated permission to transfer asset.
		///
		/// Emits `ApprovalCancelled` on success.
		///
		/// Weight: `O(1)`
		#[pallet::weight(T::WeightInfo::cancel_approval())]
		pub(super) fn cancel_approval(
			origin: OriginFor<T>,
			#[pallet::compact] id: T::AssetId,
			delegate: <T::Lookup as StaticLookup>::Source,
		) -> DispatchResult {
			let owner = ensure_signed(origin)?;
			let delegate = T::Lookup::lookup(delegate)?;
			let key = ApprovalKey { owner, delegate };
			let approval = Approvals::<T>::take(id, &key).ok_or(Error::<T>::Unknown)?;
			T::Currency::unreserve(&key.owner, approval.deposit);

			Self::deposit_event(Event::ApprovalCancelled(id, key.owner, key.delegate));
			Ok(())
		}

		/// Cancel all of some asset approved for delegated transfer by a third-party account.
		///
		/// Origin must be either ForceOrigin or Signed origin with the signer being the Admin
		/// account of the asset `id`.
		///
		/// Unreserves any deposit previously reserved by `approve_transfer` for the approval.
		///
		/// - `id`: The identifier of the asset.
		/// - `delegate`: The account delegated permission to transfer asset.
		///
		/// Emits `ApprovalCancelled` on success.
		///
		/// Weight: `O(1)`
		#[pallet::weight(T::WeightInfo::force_cancel_approval())]
		pub(super) fn force_cancel_approval(
			origin: OriginFor<T>,
			#[pallet::compact] id: T::AssetId,
			owner: <T::Lookup as StaticLookup>::Source,
			delegate: <T::Lookup as StaticLookup>::Source,
		) -> DispatchResult {
			T::ForceOrigin::try_origin(origin)
				.map(|_| ())
				.or_else(|origin| -> DispatchResult {
					let origin = ensure_signed(origin)?;
					let d = Asset::<T>::get(id).ok_or(Error::<T>::Unknown)?;
					ensure!(&origin == &d.admin, Error::<T>::NoPermission);
					Ok(())
				})?;

			let owner = T::Lookup::lookup(owner)?;
			let delegate = T::Lookup::lookup(delegate)?;

			let key = ApprovalKey { owner, delegate };
			let approval = Approvals::<T>::take(id, &key).ok_or(Error::<T>::Unknown)?;
			T::Currency::unreserve(&key.owner, approval.deposit);

			Self::deposit_event(Event::ApprovalCancelled(id, key.owner, key.delegate));
			Ok(())
		}

		/// Transfer some asset balance from a previously delegated account to some third-party
		/// account.
		///
		/// Origin must be Signed and there must be an approval in place by the `owner` to the
		/// signer.
		///
		/// If the entire amount approved for transfer is transferred, then any deposit previously
		/// reserved by `approve_transfer` is unreserved.
		///
		/// - `id`: The identifier of the asset.
		/// - `owner`: The account which previously approved for a transfer of at least `amount` and
		/// from which the asset balance will be withdrawn.
		/// - `destination`: The account to which the asset balance of `amount` will be transferred.
		/// - `amount`: The amount of assets to transfer.
		///
		/// Emits `TransferredApproved` on success.
		///
		/// Weight: `O(1)`
		#[pallet::weight(T::WeightInfo::transfer_approved())]
		pub(super) fn transfer_approved(
			origin: OriginFor<T>,
			#[pallet::compact] id: T::AssetId,
			owner: <T::Lookup as StaticLookup>::Source,
			destination: <T::Lookup as StaticLookup>::Source,
			#[pallet::compact] amount: T::Balance,
		) -> DispatchResult {
			let delegate = ensure_signed(origin)?;
			let owner = T::Lookup::lookup(owner)?;
			let destination = T::Lookup::lookup(destination)?;

			let key = ApprovalKey { owner, delegate };
			Approvals::<T>::try_mutate_exists(id, &key, |maybe_approved| -> DispatchResult {
				let mut approved = maybe_approved.take().ok_or(Error::<T>::Unapproved)?;
				let remaining = approved.amount.checked_sub(&amount).ok_or(Error::<T>::Unapproved)?;

				Self::do_transfer(id, &key.owner, &destination, amount, None, false)?;

				if remaining.is_zero() {
					T::Currency::unreserve(&key.owner, approved.deposit);
				} else {
					approved.amount = remaining;
					*maybe_approved = Some(approved);
				}
				Ok(())
			})?;
			let event = Event::TransferredApproved(id, key.owner, key.delegate, destination, amount);
			Self::deposit_event(event);
			Ok(())
		}
	}
}

// The main implementation block for the module.
impl<T: Config> Pallet<T> {
	// Public immutables

	/// Get the asset `id` balance of `who`.
	pub fn balance(id: T::AssetId, who: T::AccountId) -> T::Balance {
		Account::<T>::get(id, who).balance
	}

	/// Get the total supply of an asset `id`.
	pub fn total_supply(id: T::AssetId) -> T::Balance {
		Asset::<T>::get(id).map(|x| x.supply).unwrap_or_else(Zero::zero)
	}

	fn new_account(
		who: &T::AccountId,
		d: &mut AssetDetails<T::Balance, T::AccountId, DepositBalanceOf<T>>,
	) -> Result<bool, DispatchError> {
		let accounts = d.accounts.checked_add(1).ok_or(Error::<T>::Overflow)?;
<<<<<<< HEAD
		let r = Ok(if T::ReferencedAccount::account_exists(who) {
			T::ReferencedAccount::inc_consumers(who).map_err(|_| Error::<T>::BadState)?;
			false
		} else {
			ensure!(d.zombies < d.max_zombies, Error::<T>::TooManyZombies);
			d.zombies += 1;
=======
		let is_sufficient = if d.is_sufficient {
			frame_system::Module::<T>::inc_sufficients(who);
			d.sufficients += 1;
>>>>>>> 7e5c3070
			true
		} else {
			frame_system::Module::<T>::inc_consumers(who).map_err(|_| Error::<T>::NoProvider)?;
			false
		};
		d.accounts = accounts;
<<<<<<< HEAD
		r
	}

	/// If `who`` exists in system and it's a zombie, dezombify it.
	fn dezombify(
		who: &T::AccountId,
		d: &mut AssetDetails<T::Balance, T::AccountId, BalanceOf<T>>,
		is_zombie: &mut bool,
	) {
		if *is_zombie && T::ReferencedAccount::account_exists(who) {
			// If the account exists, then it should have at least one provider
			// so this cannot fail... but being defensive anyway.
			let _ = T::ReferencedAccount::inc_consumers(who);
			*is_zombie = false;
			d.zombies = d.zombies.saturating_sub(1);
		}
=======
		Ok(is_sufficient)
>>>>>>> 7e5c3070
	}

	fn dead_account(
		who: &T::AccountId,
		d: &mut AssetDetails<T::Balance, T::AccountId, DepositBalanceOf<T>>,
		sufficient: bool,
	) {
		if sufficient {
			d.sufficients = d.sufficients.saturating_sub(1);
			frame_system::Module::<T>::dec_sufficients(who);
		} else {
			T::ReferencedAccount::dec_consumers(who);
		}
		d.accounts = d.accounts.saturating_sub(1);
	}
<<<<<<< HEAD
}

#[cfg(test)]
mod tests {
	use super::*;
	use crate as pallet_assets;

	use frame_support::{assert_ok, assert_noop, parameter_types};
	use sp_core::H256;
	use sp_runtime::{traits::{BlakeTwo256, IdentityLookup}, testing::Header};
	use pallet_balances::Error as BalancesError;

	type UncheckedExtrinsic = frame_system::mocking::MockUncheckedExtrinsic<Test>;
	type Block = frame_system::mocking::MockBlock<Test>;

	frame_support::construct_runtime!(
		pub enum Test where
			Block = Block,
			NodeBlock = Block,
			UncheckedExtrinsic = UncheckedExtrinsic,
		{
			System: frame_system::{Module, Call, Config, Storage, Event<T>},
			Accounts: pallet_accounts::{Module, Call, Storage, Event<T>},
			Balances: pallet_balances::{Module, Call, Storage, Config<T>, Event<T>},
			Assets: pallet_assets::{Module, Call, Storage, Event<T>},
		}
	);

	parameter_types! {
		pub const BlockHashCount: u64 = 250;
	}
	impl frame_system::Config for Test {
		type BaseCallFilter = ();
		type BlockWeights = ();
		type BlockLength = ();
		type DbWeight = ();
		type Origin = Origin;
		type Index = u64;
		type Call = Call;
		type BlockNumber = u64;
		type Hash = H256;
		type Hashing = BlakeTwo256;
		type AccountId = u64;
		type Lookup = IdentityLookup<Self::AccountId>;
		type Header = Header;
		type Event = Event;
		type BlockHashCount = BlockHashCount;
		type Version = ();
		type PalletInfo = PalletInfo;
		type AccountStorage = Accounts;
		type SystemWeightInfo = ();
		type SS58Prefix = ();
	}

	impl pallet_accounts::Config for Test {
		type Event = Event;
		type OnKilledAccount = ();
		type OnNewAccount = ();
		type AccountData = pallet_balances::AccountData<u64>;
	}

	parameter_types! {
		pub const ExistentialDeposit: u64 = 1;
	}

	impl pallet_balances::Config for Test {
		type MaxLocks = ();
		type Balance = u64;
		type DustRemoval = ();
		type Event = Event;
		type ExistentialDeposit = ExistentialDeposit;
		type AccountStore = Accounts;
		type ReferencedAccount = Accounts;
		type WeightInfo = ();
	}

	parameter_types! {
		pub const AssetDepositBase: u64 = 1;
		pub const AssetDepositPerZombie: u64 = 1;
		pub const StringLimit: u32 = 50;
		pub const MetadataDepositBase: u64 = 1;
		pub const MetadataDepositPerByte: u64 = 1;
	}

	impl Config for Test {
		type Currency = Balances;
		type Event = Event;
		type Balance = u64;
		type AssetId = u32;
		type ForceOrigin = frame_system::EnsureRoot<u64>;
		type AssetDepositBase = AssetDepositBase;
		type AssetDepositPerZombie = AssetDepositPerZombie;
		type StringLimit = StringLimit;
		type MetadataDepositBase = MetadataDepositBase;
		type MetadataDepositPerByte = MetadataDepositPerByte;
		type ReferencedAccount = Accounts;
		type WeightInfo = ();
	}

	pub(crate) fn new_test_ext() -> sp_io::TestExternalities {
		frame_system::GenesisConfig::default().build_storage::<Test>().unwrap().into()
	}

	#[test]
	fn basic_minting_should_work() {
		new_test_ext().execute_with(|| {
			assert_ok!(Assets::force_create(Origin::root(), 0, 1, 10, 1));
			assert_ok!(Assets::mint(Origin::signed(1), 0, 1, 100));
			assert_eq!(Assets::balance(0, 1), 100);
			assert_ok!(Assets::mint(Origin::signed(1), 0, 2, 100));
			assert_eq!(Assets::balance(0, 2), 100);
		});
	}

	#[test]
	fn lifecycle_should_work() {
		new_test_ext().execute_with(|| {
			Balances::make_free_balance_be(&1, 100);
			assert_ok!(Assets::create(Origin::signed(1), 0, 1, 10, 1));
			assert_eq!(Balances::reserved_balance(&1), 11);
			assert!(Asset::<Test>::contains_key(0));

			assert_ok!(Assets::set_metadata(Origin::signed(1), 0, vec![0], vec![0], 12));
			assert_eq!(Balances::reserved_balance(&1), 14);
			assert!(Metadata::<Test>::contains_key(0));

			assert_ok!(Assets::mint(Origin::signed(1), 0, 10, 100));
			assert_ok!(Assets::mint(Origin::signed(1), 0, 20, 100));
			assert_eq!(Account::<Test>::iter_prefix(0).count(), 2);

			assert_ok!(Assets::destroy(Origin::signed(1), 0, 100));
			assert_eq!(Balances::reserved_balance(&1), 0);

			assert!(!Asset::<Test>::contains_key(0));
			assert!(!Metadata::<Test>::contains_key(0));
			assert_eq!(Account::<Test>::iter_prefix(0).count(), 0);

			assert_ok!(Assets::create(Origin::signed(1), 0, 1, 10, 1));
			assert_eq!(Balances::reserved_balance(&1), 11);
			assert!(Asset::<Test>::contains_key(0));

			assert_ok!(Assets::set_metadata(Origin::signed(1), 0, vec![0], vec![0], 12));
			assert_eq!(Balances::reserved_balance(&1), 14);
			assert!(Metadata::<Test>::contains_key(0));

			assert_ok!(Assets::mint(Origin::signed(1), 0, 10, 100));
			assert_ok!(Assets::mint(Origin::signed(1), 0, 20, 100));
			assert_eq!(Account::<Test>::iter_prefix(0).count(), 2);

			assert_ok!(Assets::force_destroy(Origin::root(), 0, 100));
			assert_eq!(Balances::reserved_balance(&1), 0);

			assert!(!Asset::<Test>::contains_key(0));
			assert!(!Metadata::<Test>::contains_key(0));
			assert_eq!(Account::<Test>::iter_prefix(0).count(), 0);
		});
	}

	#[test]
	fn destroy_with_non_zombies_should_not_work() {
		new_test_ext().execute_with(|| {
			Balances::make_free_balance_be(&1, 100);
			assert_ok!(Assets::force_create(Origin::root(), 0, 1, 10, 1));
			assert_ok!(Assets::mint(Origin::signed(1), 0, 1, 100));
			assert_noop!(Assets::destroy(Origin::signed(1), 0, 100), Error::<Test>::RefsLeft);
			assert_noop!(Assets::force_destroy(Origin::root(), 0, 100), Error::<Test>::RefsLeft);
			assert_ok!(Assets::burn(Origin::signed(1), 0, 1, 100));
			assert_ok!(Assets::destroy(Origin::signed(1), 0, 100));
		});
	}

	#[test]
	fn destroy_with_bad_witness_should_not_work() {
		new_test_ext().execute_with(|| {
			Balances::make_free_balance_be(&1, 100);
			assert_ok!(Assets::force_create(Origin::root(), 0, 1, 10, 1));
			assert_ok!(Assets::mint(Origin::signed(1), 0, 10, 100));
			assert_noop!(Assets::destroy(Origin::signed(1), 0, 0), Error::<Test>::BadWitness);
			assert_noop!(Assets::force_destroy(Origin::root(), 0, 0), Error::<Test>::BadWitness);
		});
	}
=======
>>>>>>> 7e5c3070

	fn do_transfer(
		id: T::AssetId,
		source: &T::AccountId,
		dest: &T::AccountId,
		amount: T::Balance,
		maybe_need_admin: Option<T::AccountId>,
		keep_alive: bool,
	) -> DispatchResult {
		let mut source_account = Account::<T>::get(id, source);
		ensure!(!source_account.is_frozen, Error::<T>::Frozen);

		source_account.balance = source_account.balance.checked_sub(&amount)
			.ok_or(Error::<T>::BalanceLow)?;

		Asset::<T>::try_mutate(id, |maybe_details| {
			let details = maybe_details.as_mut().ok_or(Error::<T>::Unknown)?;
			ensure!(!details.is_frozen, Error::<T>::Frozen);

			if let Some(need_admin) = maybe_need_admin {
				ensure!(&need_admin == &details.admin, Error::<T>::NoPermission);
			}

			if dest == source || amount.is_zero() {
				return Ok(())
			}

			let mut amount = amount;
			if source_account.balance < details.min_balance {
				ensure!(!keep_alive, Error::<T>::WouldDie);
				amount += source_account.balance;
				source_account.balance = Zero::zero();
			}

			Account::<T>::try_mutate(id, dest, |a| -> DispatchResult {
				let new_balance = a.balance.saturating_add(amount);

				// This is impossible since `new_balance > amount > min_balance`, but we can
				// handle it, so we do.
				ensure!(new_balance >= details.min_balance, Error::<T>::BalanceLow);

				if a.balance.is_zero() {
					a.sufficient = Self::new_account(dest, details)?;
				}
				a.balance = new_balance;
				Ok(())
			})?;

			if source_account.balance.is_zero() {
				Self::dead_account(source, details, source_account.sufficient);
				Account::<T>::remove(id, source);
			} else {
				Account::<T>::insert(id, source, &source_account)
			}

			Ok(())
		})
	}
}<|MERGE_RESOLUTION|>--- conflicted
+++ resolved
@@ -140,13 +140,8 @@
 use codec::{Encode, Decode, HasCompact};
 use frame_support::{
 	ensure,
-<<<<<<< HEAD
-	traits::{Currency, ReservableCurrency, BalanceStatus::Reserved, BasicAccount, ReferencedAccount},
-	dispatch::DispatchError,
-=======
-	traits::{Currency, ReservableCurrency, BalanceStatus::Reserved},
+	traits::{Currency, ReservableCurrency, BalanceStatus::Reserved, ReferencedAccount},
 	dispatch::{DispatchError, DispatchResult},
->>>>>>> 7e5c3070
 };
 pub use weights::WeightInfo;
 
@@ -1382,44 +1377,16 @@
 		d: &mut AssetDetails<T::Balance, T::AccountId, DepositBalanceOf<T>>,
 	) -> Result<bool, DispatchError> {
 		let accounts = d.accounts.checked_add(1).ok_or(Error::<T>::Overflow)?;
-<<<<<<< HEAD
-		let r = Ok(if T::ReferencedAccount::account_exists(who) {
-			T::ReferencedAccount::inc_consumers(who).map_err(|_| Error::<T>::BadState)?;
-			false
-		} else {
-			ensure!(d.zombies < d.max_zombies, Error::<T>::TooManyZombies);
-			d.zombies += 1;
-=======
 		let is_sufficient = if d.is_sufficient {
-			frame_system::Module::<T>::inc_sufficients(who);
+			T::ReferencedAccount::inc_sufficients(who);
 			d.sufficients += 1;
->>>>>>> 7e5c3070
 			true
 		} else {
-			frame_system::Module::<T>::inc_consumers(who).map_err(|_| Error::<T>::NoProvider)?;
+			T::ReferencedAccount::inc_consumers(who).map_err(|_| Error::<T>::NoProvider)?;
 			false
 		};
 		d.accounts = accounts;
-<<<<<<< HEAD
-		r
-	}
-
-	/// If `who`` exists in system and it's a zombie, dezombify it.
-	fn dezombify(
-		who: &T::AccountId,
-		d: &mut AssetDetails<T::Balance, T::AccountId, BalanceOf<T>>,
-		is_zombie: &mut bool,
-	) {
-		if *is_zombie && T::ReferencedAccount::account_exists(who) {
-			// If the account exists, then it should have at least one provider
-			// so this cannot fail... but being defensive anyway.
-			let _ = T::ReferencedAccount::inc_consumers(who);
-			*is_zombie = false;
-			d.zombies = d.zombies.saturating_sub(1);
-		}
-=======
 		Ok(is_sufficient)
->>>>>>> 7e5c3070
 	}
 
 	fn dead_account(
@@ -1429,196 +1396,12 @@
 	) {
 		if sufficient {
 			d.sufficients = d.sufficients.saturating_sub(1);
-			frame_system::Module::<T>::dec_sufficients(who);
+			T::ReferencedAccount::dec_sufficients(who);
 		} else {
 			T::ReferencedAccount::dec_consumers(who);
 		}
 		d.accounts = d.accounts.saturating_sub(1);
 	}
-<<<<<<< HEAD
-}
-
-#[cfg(test)]
-mod tests {
-	use super::*;
-	use crate as pallet_assets;
-
-	use frame_support::{assert_ok, assert_noop, parameter_types};
-	use sp_core::H256;
-	use sp_runtime::{traits::{BlakeTwo256, IdentityLookup}, testing::Header};
-	use pallet_balances::Error as BalancesError;
-
-	type UncheckedExtrinsic = frame_system::mocking::MockUncheckedExtrinsic<Test>;
-	type Block = frame_system::mocking::MockBlock<Test>;
-
-	frame_support::construct_runtime!(
-		pub enum Test where
-			Block = Block,
-			NodeBlock = Block,
-			UncheckedExtrinsic = UncheckedExtrinsic,
-		{
-			System: frame_system::{Module, Call, Config, Storage, Event<T>},
-			Accounts: pallet_accounts::{Module, Call, Storage, Event<T>},
-			Balances: pallet_balances::{Module, Call, Storage, Config<T>, Event<T>},
-			Assets: pallet_assets::{Module, Call, Storage, Event<T>},
-		}
-	);
-
-	parameter_types! {
-		pub const BlockHashCount: u64 = 250;
-	}
-	impl frame_system::Config for Test {
-		type BaseCallFilter = ();
-		type BlockWeights = ();
-		type BlockLength = ();
-		type DbWeight = ();
-		type Origin = Origin;
-		type Index = u64;
-		type Call = Call;
-		type BlockNumber = u64;
-		type Hash = H256;
-		type Hashing = BlakeTwo256;
-		type AccountId = u64;
-		type Lookup = IdentityLookup<Self::AccountId>;
-		type Header = Header;
-		type Event = Event;
-		type BlockHashCount = BlockHashCount;
-		type Version = ();
-		type PalletInfo = PalletInfo;
-		type AccountStorage = Accounts;
-		type SystemWeightInfo = ();
-		type SS58Prefix = ();
-	}
-
-	impl pallet_accounts::Config for Test {
-		type Event = Event;
-		type OnKilledAccount = ();
-		type OnNewAccount = ();
-		type AccountData = pallet_balances::AccountData<u64>;
-	}
-
-	parameter_types! {
-		pub const ExistentialDeposit: u64 = 1;
-	}
-
-	impl pallet_balances::Config for Test {
-		type MaxLocks = ();
-		type Balance = u64;
-		type DustRemoval = ();
-		type Event = Event;
-		type ExistentialDeposit = ExistentialDeposit;
-		type AccountStore = Accounts;
-		type ReferencedAccount = Accounts;
-		type WeightInfo = ();
-	}
-
-	parameter_types! {
-		pub const AssetDepositBase: u64 = 1;
-		pub const AssetDepositPerZombie: u64 = 1;
-		pub const StringLimit: u32 = 50;
-		pub const MetadataDepositBase: u64 = 1;
-		pub const MetadataDepositPerByte: u64 = 1;
-	}
-
-	impl Config for Test {
-		type Currency = Balances;
-		type Event = Event;
-		type Balance = u64;
-		type AssetId = u32;
-		type ForceOrigin = frame_system::EnsureRoot<u64>;
-		type AssetDepositBase = AssetDepositBase;
-		type AssetDepositPerZombie = AssetDepositPerZombie;
-		type StringLimit = StringLimit;
-		type MetadataDepositBase = MetadataDepositBase;
-		type MetadataDepositPerByte = MetadataDepositPerByte;
-		type ReferencedAccount = Accounts;
-		type WeightInfo = ();
-	}
-
-	pub(crate) fn new_test_ext() -> sp_io::TestExternalities {
-		frame_system::GenesisConfig::default().build_storage::<Test>().unwrap().into()
-	}
-
-	#[test]
-	fn basic_minting_should_work() {
-		new_test_ext().execute_with(|| {
-			assert_ok!(Assets::force_create(Origin::root(), 0, 1, 10, 1));
-			assert_ok!(Assets::mint(Origin::signed(1), 0, 1, 100));
-			assert_eq!(Assets::balance(0, 1), 100);
-			assert_ok!(Assets::mint(Origin::signed(1), 0, 2, 100));
-			assert_eq!(Assets::balance(0, 2), 100);
-		});
-	}
-
-	#[test]
-	fn lifecycle_should_work() {
-		new_test_ext().execute_with(|| {
-			Balances::make_free_balance_be(&1, 100);
-			assert_ok!(Assets::create(Origin::signed(1), 0, 1, 10, 1));
-			assert_eq!(Balances::reserved_balance(&1), 11);
-			assert!(Asset::<Test>::contains_key(0));
-
-			assert_ok!(Assets::set_metadata(Origin::signed(1), 0, vec![0], vec![0], 12));
-			assert_eq!(Balances::reserved_balance(&1), 14);
-			assert!(Metadata::<Test>::contains_key(0));
-
-			assert_ok!(Assets::mint(Origin::signed(1), 0, 10, 100));
-			assert_ok!(Assets::mint(Origin::signed(1), 0, 20, 100));
-			assert_eq!(Account::<Test>::iter_prefix(0).count(), 2);
-
-			assert_ok!(Assets::destroy(Origin::signed(1), 0, 100));
-			assert_eq!(Balances::reserved_balance(&1), 0);
-
-			assert!(!Asset::<Test>::contains_key(0));
-			assert!(!Metadata::<Test>::contains_key(0));
-			assert_eq!(Account::<Test>::iter_prefix(0).count(), 0);
-
-			assert_ok!(Assets::create(Origin::signed(1), 0, 1, 10, 1));
-			assert_eq!(Balances::reserved_balance(&1), 11);
-			assert!(Asset::<Test>::contains_key(0));
-
-			assert_ok!(Assets::set_metadata(Origin::signed(1), 0, vec![0], vec![0], 12));
-			assert_eq!(Balances::reserved_balance(&1), 14);
-			assert!(Metadata::<Test>::contains_key(0));
-
-			assert_ok!(Assets::mint(Origin::signed(1), 0, 10, 100));
-			assert_ok!(Assets::mint(Origin::signed(1), 0, 20, 100));
-			assert_eq!(Account::<Test>::iter_prefix(0).count(), 2);
-
-			assert_ok!(Assets::force_destroy(Origin::root(), 0, 100));
-			assert_eq!(Balances::reserved_balance(&1), 0);
-
-			assert!(!Asset::<Test>::contains_key(0));
-			assert!(!Metadata::<Test>::contains_key(0));
-			assert_eq!(Account::<Test>::iter_prefix(0).count(), 0);
-		});
-	}
-
-	#[test]
-	fn destroy_with_non_zombies_should_not_work() {
-		new_test_ext().execute_with(|| {
-			Balances::make_free_balance_be(&1, 100);
-			assert_ok!(Assets::force_create(Origin::root(), 0, 1, 10, 1));
-			assert_ok!(Assets::mint(Origin::signed(1), 0, 1, 100));
-			assert_noop!(Assets::destroy(Origin::signed(1), 0, 100), Error::<Test>::RefsLeft);
-			assert_noop!(Assets::force_destroy(Origin::root(), 0, 100), Error::<Test>::RefsLeft);
-			assert_ok!(Assets::burn(Origin::signed(1), 0, 1, 100));
-			assert_ok!(Assets::destroy(Origin::signed(1), 0, 100));
-		});
-	}
-
-	#[test]
-	fn destroy_with_bad_witness_should_not_work() {
-		new_test_ext().execute_with(|| {
-			Balances::make_free_balance_be(&1, 100);
-			assert_ok!(Assets::force_create(Origin::root(), 0, 1, 10, 1));
-			assert_ok!(Assets::mint(Origin::signed(1), 0, 10, 100));
-			assert_noop!(Assets::destroy(Origin::signed(1), 0, 0), Error::<Test>::BadWitness);
-			assert_noop!(Assets::force_destroy(Origin::root(), 0, 0), Error::<Test>::BadWitness);
-		});
-	}
-=======
->>>>>>> 7e5c3070
 
 	fn do_transfer(
 		id: T::AssetId,
