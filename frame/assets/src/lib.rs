--- conflicted
+++ resolved
@@ -1224,16 +1224,12 @@
 					.checked_sub(&amount)
 					.ok_or(Error::<T, I>::Unapproved)?;
 
-<<<<<<< HEAD
-				Self::do_transfer(id, &key.owner, &destination, amount, None, WhenDust::Credit)?;
-=======
 				let f = TransferFlags {
 					keep_alive: false,
 					best_effort: false,
 					burn_dust: false
 				};
 				Self::do_transfer(id, &owner, &destination, amount, None, f)?;
->>>>>>> 27cc30e8
 
 				if remaining.is_zero() {
 					T::Currency::unreserve(&owner, approved.deposit);
