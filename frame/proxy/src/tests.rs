--- conflicted
+++ resolved
@@ -102,14 +102,10 @@
 	pub const AnnouncementDepositBase: u64 = 1;
 	pub const AnnouncementDepositFactor: u64 = 1;
 }
-<<<<<<< HEAD
-#[derive(Copy, Clone, Eq, PartialEq, Ord, PartialOrd, Encode, Decode, RuntimeDebug, scale_info::TypeInfo)]
-=======
 #[derive(
 	Copy, Clone, Eq, PartialEq, Ord, PartialOrd, Encode, Decode, RuntimeDebug,
-	max_encoded_len::MaxEncodedLen,
+	max_encoded_len::MaxEncodedLen, scale_info::TypeInfo,
 )]
->>>>>>> 24a92c32
 pub enum ProxyType {
 	Any,
 	JustTransfer,
